# btcrpass.py -- btcrecover main library
# Copyright (C) 2014-2017 Christopher Gurnee
#               2019-2020 Stephen Rothery
#               2020-     Jefferson Nunn and Gaith
# This file is part of btcrecover.
#
# btcrecover is free software: you can redistribute it and/or
# modify it under the terms of the GNU General Public License
# as published by the Free Software Foundation; either version
# 2 of the License, or (at your option) any later version.
#
# btcrecover is distributed in the hope that it will be useful,
# but WITHOUT ANY WARRANTY; without even the implied warranty of
# MERCHANTABILITY or FITNESS FOR A PARTICULAR PURPOSE. See the
# GNU General Public License for more details.
#
# You should have received a copy of the GNU General Public License
# along with this program.  If not, see http://www.gnu.org/licenses/


# TODO: put everything in a class?
# TODO: pythonize comments/documentation

<<<<<<< HEAD
__version__          =  "1.6.0-Cryptoguide"
=======
__version__          =  "1.5.1-2020-12-25-BTCRecover.cloud"
>>>>>>> b9abb07f
__ordering_version__ = b"0.6.4"  # must be updated whenever password ordering changes
disable_security_warnings = True

import sys, argparse, itertools, string, re, multiprocessing, signal, os, pickle, gc, \
       time, timeit, hashlib, collections, base64, struct, atexit, zlib, math, json, numbers, datetime, binascii

try:
    from lib.opencl_brute import opencl
    from lib.opencl_brute.opencl_information import opencl_information
    import pyopencl
except:
    pass

import btcrecover.opencl_helpers
from lib.emip3 import emip3

searchfailedtext = "\nAll possible passwords (as specified in your tokenlist or passwordlist) have been checked and none are correct for this wallet. You could consider trying again with a different password list or expanded tokenlist..."

# The progressbar module is recommended but optional; it is typically
# distributed with btcrecover (it is loaded later on demand)

def full_version():
    from struct import calcsize
    return "btcrecover {} on Python {} {}-bit, {}-bit unicodes, {}-bit ints".format(
        __version__,
        ".".join(str(i) for i in sys.version_info[:3]),
        calcsize(b"P") * 8,
        sys.maxunicode.bit_length(),
        sys.maxsize.bit_length() + 1
    )


# One of these two is typically called relatively early by parse_arguments()
def enable_unicode_mode():
    global io, tstr, tstr_from_stdin, tchr
    import locale, io
    tstr              = str
    preferredencoding = locale.getpreferredencoding()
    tstr_from_stdin   = lambda s: s if isinstance(s, str) else str(s, preferredencoding)
    tchr              = chr
#

################################### Configurables/Plugins ###################################
# wildcard sets, simple typo generators, and wallet support functions


# Recognized wildcard (e.g. %d, %a) types mapped to their associated sets
# of characters; used in expand_wildcards_generator()
# warning: these can't be the key for a wildcard set: digits 'i' 'b' '[' ',' ';' '-' '<' '>'
def init_wildcards():
    global wildcard_sets, wildcard_keys, wildcard_nocase_sets, wildcard_re, \
           custom_wildcard_cache, backreference_maps, backreference_maps_sha1
    # N.B. that tstr() will not convert string.*case to Unicode correctly if the locale has
    # been set to one with a single-byte code page e.g. ISO-8859-1 (Latin1) or Windows-1252
    wildcard_sets = {
        tstr("d") : tstr(string.digits),
        tstr("a") : tstr(string.ascii_lowercase),
        tstr("A") : tstr(string.ascii_uppercase),
        tstr("n") : tstr(string.ascii_lowercase + string.digits),
        tstr("N") : tstr(string.ascii_uppercase + string.digits),
        tstr("s") : tstr(" "),        # space
        tstr("l") : tstr("\n"),       # line feed
        tstr("r") : tstr("\r"),       # carriage return
        tstr("R") : tstr("\n\r"),     # newline characters
        tstr("t") : tstr("\t"),       # tab
        tstr("T") : tstr(" \t"),      # space and tab
        tstr("w") : tstr(" \r\n"),    # space and newline characters
        tstr("W") : tstr(" \r\n\t"),  # space, newline, and tab
        tstr("y") : tstr(string.punctuation),
        tstr("Y") : tstr(string.digits + string.punctuation),
        tstr("p") : tstr().join(map(tchr, range(33, 127))),  # all ASCII printable characters except whitespace
        tstr("P") : tstr().join(map(tchr, range(33, 127))) + tstr(" \r\n\t"),  # as above, plus space, newline, and tab
        # wildcards can be used to escape these special symbols
        tstr("%") : tstr("%"),
        tstr("^") : tstr("^"),
        tstr("S") : tstr("$")  # the key is intentionally a capital "S", the value is a dollar sign
    }
    wildcard_keys = tstr().join(wildcard_sets)
    #
    # case-insensitive versions (e.g. %ia) of wildcard_sets for those which have them
    wildcard_nocase_sets = {
        tstr("a") : tstr(string.ascii_lowercase + string.ascii_uppercase),
        tstr("A") : tstr(string.ascii_uppercase + string.ascii_lowercase),
        tstr("n") : tstr(string.ascii_lowercase + string.ascii_uppercase + string.digits),
        tstr("N") : tstr(string.ascii_uppercase + string.ascii_lowercase + string.digits)
    }
    #
    wildcard_re = None
    custom_wildcard_cache   = dict()
    backreference_maps      = dict()
    backreference_maps_sha1 = None


# Simple typo generators produce (as an iterable, e.g. a tuple, generator, etc.)
# zero or more alternative typo strings which can replace a single character. If
# more than one string is produced, all combinations are tried. If zero strings are
# produced (e.g. an empty tuple), then the specified input character has no typo
# alternatives that can be tried (e.g. you can't change the case of a caseless char).
# They are called with the full password and an index into that password of the
# character which will be replaced.
#
def typo_repeat(p, i): return 2 * p[i],  # A single replacement of len 2.
def typo_delete(p, i): return tstr(""),  # A single replacement of len 0.
def typo_case(p, i):                     # Returns a single replacement or no
    swapped = p[i].swapcase()            # replacement if it's a caseless char.
    return (swapped,) if swapped != p[i] else ()
#
def typo_closecase(p, i):  #  Returns a swapped case only when case transitions are nearby
    cur_case_id = case_id_of(p[i])  # (case_id functions defined in the Password Generation section)
    if cur_case_id == UNCASED_ID: return ()
    if i==0 or i+1==len(p) or \
            case_id_changed(case_id_of(p[i-1]), cur_case_id) or \
            case_id_changed(case_id_of(p[i+1]), cur_case_id):
        return p[i].swapcase(),
    return ()
#
def typo_replace_wildcard(p, i): return [e for e in typos_replace_expanded if e != p[i]]

def typo_map(p, i):
    returnVal = "".join(list(typos_map.get(p[i], ())))
    return returnVal

# (typos_replace_expanded and typos_map are initialized from args.typos_replace
# and args.typos_map respectively in parse_arguments() )
#
# a dict: command line argument name is: "typos-" + key_name; associated value is
# the generator function from above; this dict MUST BE ORDERED to prevent the
# breakage of --skip and --restore features (the order can be arbitrary, but it
# MUST be repeatable across runs and preferably across implementations)
simple_typos = collections.OrderedDict()
simple_typos["repeat"]    = typo_repeat
simple_typos["delete"]    = typo_delete
simple_typos["case"]      = typo_case
simple_typos["closecase"] = typo_closecase
simple_typos["replace"]   = typo_replace_wildcard
simple_typos["map"]       = typo_map
#
# a dict: typo name (matches typo names in the dict above) mapped to the options
# that are passed to add_argument; this dict is only ordered for cosmetic reasons
simple_typo_args = collections.OrderedDict()
simple_typo_args["repeat"]    = dict( action="store_true",       help="repeat (double) a character" )
simple_typo_args["delete"]    = dict( action="store_true",       help="delete a character" )
simple_typo_args["case"]      = dict( action="store_true",       help="change the case (upper/lower) of a letter" )
simple_typo_args["closecase"] = dict( action="store_true",       help="like --typos-case, but only change letters next to those with a different case")
simple_typo_args["map"]       = dict( metavar="FILE",            help="replace specific characters based on a map file" )
simple_typo_args["replace"]   = dict( metavar="WILDCARD-STRING", help="replace a character with another string or wildcard" )


# A class decorator which adds a wallet class to the registered list
wallet_types       = []
wallet_types_by_id = {}
def register_wallet_class(cls):
    global wallet_types, wallet_types_by_id
    wallet_types.append(cls)
    try:
        assert cls.data_extract_id() not in wallet_types_by_id,\
            "register_wallet_class: registered wallet types must have unique data_extract_id's"
        wallet_types_by_id[cls.data_extract_id()] = cls
    except AttributeError:
        pass

    return cls

# Clears the current set of registered wallets (including those registered by default below)
def clear_registered_wallets():
    global wallet_types, wallet_types_by_id
    wallet_types       = []
    wallet_types_by_id = {}


# The max wallet file size in bytes (prevents trying to load huge files which clearly aren't wallets)
MAX_WALLET_FILE_SIZE = 64 * 2**20  # 64 MiB

# Loads a wallet object and returns it (possibly for external libraries to use)
def load_wallet(wallet_filename):
    # Ask each registered wallet type if the file might be of their type,
    # and if so load the wallet
    uncertain_wallet_types = []
    with open(wallet_filename, "rb") as wallet_file:
        for wallet_type in wallet_types:
            found = wallet_type.is_wallet_file(wallet_file)
            if found:
                wallet_file.close()
                return wallet_type.load_from_filename(wallet_filename)
            elif found is None:  # None means it might still be this type of wallet...
                uncertain_wallet_types.append(wallet_type)

    # If the wallet type couldn't be definitively determined, try each
    # questionable type (which must raise ValueError on a load failure)
    uncertain_errors = []
    for wallet_type in uncertain_wallet_types:
        try:
            return wallet_type.load_from_filename(wallet_filename)
        except ValueError as e:
            uncertain_errors.append(wallet_type.__name__ + ": " + str(e))

    error_exit("unrecognized wallet format" +
        ("; heuristic parser(s) reported:\n    " + "\n    ".join(uncertain_errors) if uncertain_errors else "") )

# Loads a wallet object into the loaded_wallet global from a filename
def load_global_wallet(wallet_filename):
    global loaded_wallet
    loaded_wallet = load_wallet(wallet_filename)

# Given a base64 string that was produced by one of the extract-* scripts, determines
# the wallet type and sets the loaded_wallet global to a corresponding wallet object
def load_from_base64_key(key_crc_base64):
    global loaded_wallet

    try:   key_crc_data = base64.b64decode(key_crc_base64)
    except TypeError: error_exit("encrypted key data is corrupted (invalid base64)")

    # Check the CRC
    if len(key_crc_data) < 8:
        error_exit("encrypted key data is corrupted (too short)")
    key_data = key_crc_data[:-4]
    (key_crc,) = struct.unpack(b"<I", key_crc_data[-4:])
    if zlib.crc32(key_data) & 0xffffffff != key_crc:
        error_exit("encrypted key data is corrupted (failed CRC check)")

    wallet_type = wallet_types_by_id.get(key_data[:2].decode())

    if not wallet_type:
        print("Wallet Types:", wallet_types_by_id)
        error_exit("unrecognized encrypted key type '" + key_data[:2].decode() + "'")

    loaded_wallet = wallet_type.load_from_data_extract(key_data[3:])
    return key_crc


# Load the OpenCL libraries and return a list of available devices
cl_devices_avail = None
def get_opencl_devices():
    global pyopencl, numpy, cl_devices_avail
    if cl_devices_avail is None:
        try:
            import pyopencl, numpy
            cl_devices_avail = filter(lambda d: d.available==1 and d.profile=="FULL_PROFILE" and d.endian_little==1,
                itertools.chain(*[p.get_devices() for p in pyopencl.get_platforms()]))
        except ImportError as e:
            print("Warning:", e, file=sys.stderr)
            cl_devices_avail = []
        except pyopencl.LogicError as e:
            if "platform not found" not in str(e): raise  # unexpected error
            cl_devices_avail = []  # PyOpenCL loaded OK but didn't find any supported hardware
    return cl_devices_avail


# Estimate the # of bits of entropy per byte in a string using a simple histogram estimator
def est_entropy_bits(data):
    hist_bins = [0] * 256
    for byte in data:
        hist_bins[byte] += 1
    entropy_bits = 0.0
    for frequency in hist_bins:
        if frequency:
            prob = float(frequency) / len(data)
            entropy_bits += prob * math.log(prob, 2)
    return entropy_bits * -1

# Prompt user for a password (possibly containing Unicode characters)
def prompt_unicode_password(prompt, error_msg):
    assert isinstance(prompt, str), "getpass() doesn't support Unicode on all platforms"
    from getpass import getpass
    encoding = sys.stdin.encoding or 'ASCII'
    if 'utf' not in encoding.lower():
        print("Warning: terminal does not support UTF; passwords with non-ASCII chars might not work", file=sys.stderr)
    prompt = "(note your password will not be displayed as you type)\n" + prompt
    password = getpass(prompt)
    if not password:
        error_exit(error_msg)
    return password

############### Bitcoin Core ###############

@register_wallet_class
class WalletBitcoinCore(object):
    opencl_algo = -1
    opencl_context_hash_iterations_sha512 = -1

    def data_extract_id():
        return "bc"

    @staticmethod
    def passwords_per_seconds(seconds):
        return max(int(round(10 * seconds)), 1)

    @staticmethod
    def is_wallet_file(wallet_file):
        wallet_file.seek(12)
        return wallet_file.read(8) == b"\x62\x31\x05\x00\x09\x00\x00\x00"  # BDB magic, Btree v9

    def __init__(self, loading = False):
        assert loading, 'use load_from_* to create a ' + self.__class__.__name__
        load_aes256_library()

    def __setstate__(self, state):
        # (re-)load the required libraries after being unpickled
        load_aes256_library(warnings=False)
        self.__dict__ = state

    # Load a Bitcoin Core BDB wallet file given the filename and extract part of the first encrypted master key
    @classmethod
    def load_from_filename(cls, wallet_filename, force_purepython = False):
        if not force_purepython:
            try:
                import bsddb3.db
            except ImportError:
                force_purepython = True

        if not force_purepython:
            db_env = bsddb3.db.DBEnv()
            wallet_filename = os.path.abspath(wallet_filename)
            try:
                db_env.open(os.path.dirname(wallet_filename), bsddb3.db.DB_CREATE | bsddb3.db.DB_INIT_MPOOL)
                db = bsddb3.db.DB(db_env)
                db.open(wallet_filename, "main", bsddb3.db.DB_BTREE, bsddb3.db.DB_RDONLY)
            except UnicodeEncodeError:
                error_exit("the entire path and filename of Bitcoin Core wallets must be entirely ASCII")
            mkey = db.get(b"\x04mkey\x01\x00\x00\x00")
            db.close()
            db_env.close()

        else:
            def align_32bits(i):  # if not already at one, return the next 32-bit boundry
                m = i % 4
                return i if m == 0 else i + 4 - m

            with open(wallet_filename, "rb") as wallet_file:
                wallet_file.seek(12)
                assert wallet_file.read(8) == b"\x62\x31\x05\x00\x09\x00\x00\x00", "is a Btree v9 file"
                mkey = None

                # Don't actually try walking the btree, just look through every btree leaf page
                # for the value/key pair (yes they are in that order...) we're searching for
                wallet_file.seek(20)
                page_size        = struct.unpack(b"<I", wallet_file.read(4))[0]
                wallet_file_size = os.path.getsize(wallet_filename)
                for page_base in range(page_size, wallet_file_size, page_size):  # skip the header page
                    wallet_file.seek(page_base + 20)
                    (item_count, first_item_pos, btree_level, page_type) = struct.unpack(b"< H H B B", wallet_file.read(6))
                    if page_type != 5 or btree_level != 1:
                        continue  # skip non-btree and non-leaf pages
                    pos = align_32bits(page_base + first_item_pos)  # position of the first item
                    wallet_file.seek(pos)
                    for i in range(item_count):    # for each item in the current page
                        (item_len, item_type) = struct.unpack(b"< H B", wallet_file.read(3))
                        if item_type & ~0x80 == 1:  # if it's a variable-length key or value
                            if item_type == 1:      # if it's not marked as deleted
                                if i % 2 == 0:      # if it's a value, save it's position
                                    value_pos = pos + 3
                                    value_len = item_len
                                # else it's a key, check if it's the key we're looking for
                                elif item_len == 9 and wallet_file.read(item_len) == b"\x04mkey\x01\x00\x00\x00":
                                    wallet_file.seek(value_pos)
                                    mkey = wallet_file.read(value_len)  # found it!
                                    break
                            pos = align_32bits(pos + 3 + item_len)  # calc the position of the next item
                        else:
                            pos += 12  # the two other item types have a fixed length
                        if i + 1 < item_count:  # don't need to seek if this is the last item in the page
                            assert pos < page_base + page_size, "next item is located in current page"
                            wallet_file.seek(pos)
                    else: continue  # if not found on this page, continue to next page
                    break           # if we broke out of inner loop, break out of this one too

        if not mkey:
            if force_purepython:
                print("Warning: bsddb (Berkeley DB) module not found; try installing it to resolve key-not-found errors (see INSTALL.md)", file=sys.stderr)
            raise ValueError("Encrypted master key #1 not found in the Bitcoin Core wallet file.\n"+
                             "(is this wallet encrypted? is this a standard Bitcoin Core wallet?)")
        # This is a little fragile because it assumes the encrypted key and salt sizes are
        # 48 and 8 bytes long respectively, which although currently true may not always be
        # (it will loudly fail if this isn't the case; if smarter it could gracefully succeed):
        self = cls(loading=True)
        encrypted_master_key, self._salt, method, self._iter_count = struct.unpack_from(b"< 49p 9p I I", mkey)
        if method != 0: raise NotImplementedError("Unsupported Bitcoin Core key derivation method " + str(method))

        # only need the final 2 encrypted blocks (half of it padding) plus the salt and iter_count saved above
        self._part_encrypted_master_key = encrypted_master_key[-32:]
        return self

    # Import a Bitcoin Core encrypted master key that was extracted by extract-mkey.py
    @classmethod
    def load_from_data_extract(cls, mkey_data):
        # These are the same partial encrypted_master_key, salt, iter_count retrieved by load_from_filename()
        self = cls(loading=True)
        self._part_encrypted_master_key, self._salt, self._iter_count = struct.unpack(b"< 32s 8s I", mkey_data)
        return self

    def difficulty_info(self):
        return "{:,} SHA-512 iterations".format(self._iter_count)

    # Defer to either the cpu or OpenCL implementation
    def return_verified_password_or_false(self, passwords): # Bitcoin Core
        if hasattr(self, "_cl_devices"):
            return self._return_verified_password_or_false_gpu(passwords)
        elif not isinstance(self.opencl_algo,int):
            return self._return_verified_password_or_false_opencl(passwords)
        else:
            return self._return_verified_password_or_false_cpu(passwords)

    # This is the time-consuming function executed by worker thread(s). It returns a tuple: if a password
    # is correct return it, else return False for item 0; return a count of passwords checked for item 1
    def _return_verified_password_or_false_cpu(self, passwords): # Bitcoin Core
        # Copy a global into local for a small speed boost
        l_sha512 = hashlib.sha512

        # Convert Unicode strings (lazily) to UTF-8 bytestrings
        passwords = map(lambda p: p.encode("utf_8", "ignore"), passwords)

        for count, password in enumerate(passwords, 1):
            derived_key = password + self._salt
            for i in range(self._iter_count):
                derived_key = l_sha512(derived_key).digest()
            part_master_key = aes256_cbc_decrypt(derived_key[:32], self._part_encrypted_master_key[:16], self._part_encrypted_master_key[16:])
            #
            # If the last block (bytes 16-31) of part_encrypted_master_key is all padding, we've found it
            if part_master_key == b"\x10\x10\x10\x10\x10\x10\x10\x10\x10\x10\x10\x10\x10\x10\x10\x10":
                return password.decode("utf_8", "replace"), count

        return False, count

    def _return_verified_password_or_false_opencl(self, arg_passwords): # Bitcoin Core
        # Copy a global into local for a small speed boost
        l_sha512 = hashlib.sha512

        # Convert Unicode strings (lazily) to UTF-8 bytestrings
        passwords = map(lambda p: p.encode("utf_8", "ignore"), arg_passwords)

        hashed_keys = []
        for password in passwords:
            derived_key = password + self._salt
            hashed_keys.append(l_sha512(derived_key).digest())

        clResult = self.opencl_algo.cl_hash_iterations(self.opencl_context_hash_iterations_sha512, hashed_keys, self._iter_count-1, 8)

        #This list is consumed, so recreated it and zip
        passwords = map(lambda p: p.encode("utf_8", "ignore"), arg_passwords)

        results = zip(passwords, clResult)

        for count, (password,derived_key) in enumerate(results, 1):
            part_master_key = aes256_cbc_decrypt(derived_key[:32], self._part_encrypted_master_key[:16], self._part_encrypted_master_key[16:])
            #
            # If the last block (bytes 16-31) of part_encrypted_master_key is all padding, we've found it
            if part_master_key == b"\x10\x10\x10\x10\x10\x10\x10\x10\x10\x10\x10\x10\x10\x10\x10\x10":
                return password.decode("utf_8", "replace"), count

        return False, count

    # Load and initialize the OpenCL kernel for Bitcoin Core, given:
    #   devices - a list of one or more of the devices returned by get_opencl_devices()
    #   global_ws - a list of global work sizes, exactly one per device
    #   local_ws  - a list of local work sizes (or Nones), exactly one per device
    #   int_rate  - number of times to interrupt calculations to prevent hanging
    #               the GPU driver per call to return_verified_password_or_false()
    def init_opencl_kernel(self, devices, global_ws, local_ws, int_rate):
        # Need to save these for return_verified_password_or_false_opencl()
        assert devices, "WalletBitcoinCore.init_opencl_kernel: at least one device is selected"
        assert len(devices) == len(global_ws) == len(local_ws), "WalletBitcoinCore.init_opencl_kernel: one global_ws and one local_ws specified for each device"
        self._cl_devices   = devices
        self._cl_global_ws = global_ws
        self._cl_local_ws  = local_ws

        self._cl_kernel = self._cl_queues = self._cl_hashes_buffers = None  # clear any previously loaded
        cl_context = pyopencl.Context(devices)
        #
        # Load and compile the OpenCL program
        kernel_file = open(os.path.join(os.path.dirname(os.path.realpath(__file__)), "opencl","sha512-bc-kernel.cl"), encoding="ascii", errors="ignore")
        cl_program = pyopencl.Program(cl_context, kernel_file.read()).build("-w")
        kernel_file.close()

        #
        # Configure and store for later the OpenCL kernel (the entrance function)
        self._cl_kernel = cl_program.kernel_sha512_bc
        self._cl_kernel.set_scalar_arg_dtypes([None, numpy.uint32])
        #
        # Check the local_ws sizes
        for i, device in enumerate(devices):
            if local_ws[i] is None: continue
            max_local_ws = self._cl_kernel.get_work_group_info(pyopencl.kernel_work_group_info.WORK_GROUP_SIZE, device)
            if local_ws[i] > max_local_ws:
                error_exit("--local-ws of", local_ws[i], "exceeds max of", max_local_ws, "for GPU '"+device.name.strip()+"' with Bitcoin Core wallets")

        # Create one command queue and one I/O buffer per device
        self._cl_queues         = []
        self._cl_hashes_buffers = []
        for i, device in enumerate(devices):
            self._cl_queues.append(pyopencl.CommandQueue(cl_context, device))
            # Each buffer is of len --global-ws * (size-of-sha512-hash-in-bytes == 512 bits / 8 == 64)
            self._cl_hashes_buffers.append(pyopencl.Buffer(cl_context, pyopencl.mem_flags.READ_WRITE, global_ws[i] * 64))

        # Doing all iter_count iterations at once will hang the GPU, so instead calculate how
        # many iterations should be done at a time based on iter_count and the requested int_rate,
        # rounding up to maximize the number of iterations done in the last set to optimize performance
        assert hasattr(self, "_iter_count") and self._iter_count, "WalletBitcoinCore.init_opencl_kernel: bitcoin core wallet or mkey has been loaded"
        self._iter_count_chunksize = self._iter_count // int_rate or 1
        if self._iter_count_chunksize % int_rate != 0:  # if not evenly divisible,
            self._iter_count_chunksize += 1             # then round up

    def _return_verified_password_or_false_gpu(self, arg_passwords): # Bitcoin Core (Legacy GPU)
        assert len(arg_passwords) <= sum(self._cl_global_ws), "WalletBitcoinCore.return_verified_password_or_false_opencl: at most --global-ws passwords"

        # Convert Unicode strings to UTF-8 bytestrings
        passwords = map(lambda p: p.encode("utf_8", "ignore"), arg_passwords)

        # The first iter_count iteration is done by the CPU
        hashes = numpy.empty([sum(self._cl_global_ws), 64], numpy.uint8)
        for i, password in enumerate(passwords):
            hashes[i] = numpy.frombuffer(hashlib.sha512(password + self._salt).digest(), numpy.uint8)

        # Divide up and copy the starting hashes into the OpenCL buffer(s) (one per device) in parallel
        done   = []  # a list of OpenCL event objects
        offset = 0
        for devnum, ws in enumerate(self._cl_global_ws):
            done.append(pyopencl.enqueue_copy(self._cl_queues[devnum], self._cl_hashes_buffers[devnum],
                                              hashes[offset : offset + ws], is_blocking=False))
            self._cl_queues[devnum].flush()  # Starts the copy operation
            offset += ws
        pyopencl.wait_for_events(done)

        # Doing all iter_count iterations at once will hang the GPU, so instead do iter_count_chunksize
        # iterations at a time, pausing briefly while waiting for them to complete, and then continuing.
        # Because iter_count is probably not evenly divisible by iter_count_chunksize, the loop below
        # performs all but the last of these iter_count_chunksize sets of iterations.

        i = 1 - self._iter_count_chunksize  # used if the loop below doesn't run (when --int-rate == 1)
        for i in range(1, self._iter_count - self._iter_count_chunksize, self._iter_count_chunksize):
            done = []  # a list of OpenCL event objects
            # Start up a kernel for each device to do one set of iter_count_chunksize iterations
            for devnum in range(len(self._cl_devices)):
                done.append(self._cl_kernel(self._cl_queues[devnum], (self._cl_global_ws[devnum],),
                                            None if self._cl_local_ws[devnum] is None else (self._cl_local_ws[devnum],),
                                            self._cl_hashes_buffers[devnum], self._iter_count_chunksize))
                self._cl_queues[devnum].flush()  # Starts the kernel
            pyopencl.wait_for_events(done)

        # Perform the last remaining set of iterations (usually fewer then iter_count_chunksize)
        done = []  # a list of OpenCL event objects
        for devnum in range(len(self._cl_devices)):
            done.append(self._cl_kernel(self._cl_queues[devnum], (self._cl_global_ws[devnum],),
                                        None if self._cl_local_ws[devnum] is None else (self._cl_local_ws[devnum],),
                                        self._cl_hashes_buffers[devnum], self._iter_count - self._iter_count_chunksize - i))
            self._cl_queues[devnum].flush()  # Starts the kernel
        pyopencl.wait_for_events(done)

        # Copy the resulting fully computed hashes back to RAM in parallel
        done   = []  # a list of OpenCL event objects
        offset = 0
        for devnum, ws in enumerate(self._cl_global_ws):
            done.append(pyopencl.enqueue_copy(self._cl_queues[devnum], hashes[offset : offset + ws],
                                              self._cl_hashes_buffers[devnum], is_blocking=False))
            offset += ws
            self._cl_queues[devnum].flush()  # Starts the copy operation
        pyopencl.wait_for_events(done)

        # Convert Unicode strings to UTF-8 bytestrings
        passwords = map(lambda p: p.encode("utf_8", "ignore"), arg_passwords)

        # Using the computed hashes, try to decrypt the master key (in CPU)
        for i, password in enumerate(passwords):
            derived_key = hashes[i].tobytes()
            part_master_key = aes256_cbc_decrypt(derived_key[:32], self._part_encrypted_master_key[:16], self._part_encrypted_master_key[16:])
            # If the last block (bytes 16-31) of part_encrypted_master_key is all padding, we've found it
            if part_master_key == b"\x10\x10\x10\x10\x10\x10\x10\x10\x10\x10\x10\x10\x10\x10\x10\x10":
                return password.decode("utf_8", "replace"), i + 1
        return False, i + 1


@register_wallet_class
class WalletPywallet(WalletBitcoinCore):

    def data_extract_id():
        return False  # there is none

    @staticmethod
    def is_wallet_file(wallet_file): return None   # there's no easy way to check this

    # Load a Bitcoin Core encrypted master key from a file created by pywallet.py --dumpwallet
    @classmethod
    def load_from_filename(cls, wallet_filename):
        # pywallet dump files are largish json files often preceded by a bunch of error messages;
        # search through the file in 16k blocks looking for a particular string which occurs twice
        # inside the mkey object we need (because it appears twice, we're guaranteed one copy
        # will appear whole in at least one block even if the other is split across blocks).
        #
        # For the first block, give up if this doesn't look like a text file
        with open(wallet_filename) as wallet_file:
            last_block = ""
            cur_block  = wallet_file.read(16384)
            if sum(1 for c in cur_block if ord(c)>126 or ord(c)==0) > 512: # about 3%
                raise ValueError("Unrecognized pywallet format (does not look like ASCII text)")
            while cur_block:
                found_at = cur_block.find('"nDerivation')
                if found_at >= 0: break
                last_block = cur_block
                cur_block  = wallet_file.read(16384)
            else:
                raise ValueError("Unrecognized pywallet format (can't find mkey)")

            cur_block = last_block + cur_block + wallet_file.read(4096)
        found_at = cur_block.rfind("{", 0, found_at + len(last_block))
        if found_at < 0:
            raise ValueError("Unrecognized pywallet format (can't find mkey opening brace)")
        wallet = json.JSONDecoder().raw_decode(cur_block[found_at:])[0]

        if not all(name in wallet for name in ("nDerivationIterations", "nDerivationMethod", "nID", "salt")):
            raise ValueError("Unrecognized pywallet format (can't find all mkey attributes)")

        if wallet["nID"] != 1:
            raise NotImplementedError("Unsupported Bitcoin Core wallet ID " + wallet["nID"])
        if wallet["nDerivationMethod"] != 0:
            raise NotImplementedError("Unsupported Bitcoin Core key derivation method " + wallet["nDerivationMethod"])

        if "encrypted_key" in wallet:
            encrypted_master_key = wallet["encrypted_key"]
        elif "crypted_key" in wallet:
            encrypted_master_key = wallet["crypted_key"]
        else:
            raise ValueError("Unrecognized pywallet format (can't find [en]crypted_key attribute)")

        # These are the same as retrieved and saved by load_bitcoincore_wallet()
        self = cls(loading=True)
        encrypted_master_key = base64.b16decode(encrypted_master_key, casefold=True)
        self._salt           = base64.b16decode(wallet["salt"], True)
        self._iter_count     = int(wallet["nDerivationIterations"])

        if len(encrypted_master_key) != 48: raise NotImplementedError("Unsupported encrypted master key length")
        if len(self._salt)           != 8:  raise NotImplementedError("Unsupported salt length")
        if self._iter_count          <= 0:  raise NotImplementedError("Unsupported iteration count")

        # only need the final 2 encrypted blocks (half of it padding) plus the salt and iter_count saved above
        self._part_encrypted_master_key = encrypted_master_key[-32:]
        return self


############### MultiBit ###############
# - MultiBit .key backup files
# - MultiDoge .key backup files
# - Bitcoin Wallet for Android/BlackBerry v3.47+ wallet backup files
# - Bitcoin Wallet for Android/BlackBerry v2.24 and older key backup files
# - Bitcoin Wallet for Android/BlackBerry v2.3 - v3.46 key backup files
# - KnC for Android key backup files (same as the above)

@register_wallet_class
class WalletMultiBit(object):
    opencl_algo = -1

    def data_extract_id():
        return "mb"

    # MultiBit private key backup file (not the wallet file)
    @staticmethod
    def is_wallet_file(wallet_file):
        wallet_file.seek(0)
        try:
            base64EncodedData = wallet_file.read(20).lstrip()[:12]
            data = base64.b64decode(base64EncodedData)
        except binascii.Error: return False
        return data.startswith(b"Salted__")

    def __init__(self, loading = False):
        assert loading, 'use load_from_* to create a ' + self.__class__.__name__
        aes_library_name = load_aes256_library().__name__
        self._passwords_per_second = 100000 if aes_library_name == "Crypto" else 5000

    def __setstate__(self, state):
        # (re-)load the required libraries after being unpickled
        load_aes256_library(warnings=False)
        self.__dict__ = state

    def passwords_per_seconds(self, seconds):
        return max(int(round(self._passwords_per_second * seconds)), 1)

    # Load a Multibit private key backup file (the part of it we need)
    @classmethod
    def load_from_filename(cls, privkey_filename):
        with open(privkey_filename) as privkey_file:
            # Multibit privkey files contain base64 text split into multiple lines;
            # we need the first 48 bytes after decoding, which translates to 64 before.
            data = "".join(privkey_file.read(70).split())  # join multiple lines into one
        if len(data) < 64: raise EOFError("Expected at least 64 bytes of text in the MultiBit private key file")
        data = base64.b64decode(data[:64])
        assert data.startswith(b"Salted__"), "WalletBitcoinCore.load_from_filename: file starts with base64 'Salted__'"
        if len(data) < 48:  raise EOFError("Expected at least 48 bytes of decoded data in the MultiBit private key file")
        self = cls(loading=True)
        self._encrypted_block = data[16:48]  # the first two 16-byte AES blocks
        self._salt            = data[8:16]
        return self

    # Import a MultiBit private key that was extracted by extract-multibit-privkey.py
    @classmethod
    def load_from_data_extract(cls, privkey_data):
        assert len(privkey_data) == 24
        print("WARNING: read the Usage for MultiBit Classic section of Extract_Scripts.md before proceeding", file=sys.stderr)
        self = cls(loading=True)
        self._encrypted_block = privkey_data[8:]  # a single 16-byte AES block
        self._salt            = privkey_data[:8]
        return self

    def difficulty_info(self):
        return "3 MD5 iterations"

    # This is the time-consuming function executed by worker thread(s). It returns a tuple: if a password
    # is correct return it, else return False for item 0; return a count of passwords checked for item 1
    assert b"1" < b"9" < b"A" < b"Z" < b"a" < b"z"  # the b58 check below assumes ASCII ordering in the interest of speed
    def return_verified_password_or_false(self, orig_passwords): # Multibit
        # Copy a few globals into local for a small speed boost
        l_md5                 = hashlib.md5
        l_aes256_cbc_decrypt  = aes256_cbc_decrypt
        encrypted_block       = self._encrypted_block
        salt                  = self._salt

        # Convert Unicode strings (lazily) to UTF-16 bytestrings, truncating each code unit to 8 bits
        passwords = map(lambda p: p.encode("utf_16_le", "ignore")[::2], orig_passwords)

        for count, password in enumerate(passwords, 1):
            salted = password + salt
            key1   = l_md5(salted).digest()
            key2   = l_md5(key1 + salted).digest()
            iv     = l_md5(key2 + salted).digest()
            b58_privkey = l_aes256_cbc_decrypt(key1 + key2, iv, encrypted_block[:16])

            # (all this may be fragile, e.g. what if comments or whitespace precede what's expected in future versions?)
            if type(b58_privkey) == str:
                b58_privkey = b58_privkey.encode()
            if chr(b58_privkey[0]) in "LK5Q\x0a#":
                #
                # Does it look like a base58 private key (MultiBit, MultiDoge, or oldest-format Android key backup)?
                if b58_privkey[0] in "LK5Q".encode():  # private keys always start with L, K, or 5, or for MultiDoge Q
                    for c in b58_privkey[1:]:
                        # If it's outside of the base58 set [1-9A-HJ-NP-Za-km-z], break
                        if c > ord("z") or c < ord("1") or ord("9") < c < ord("A") or ord("Z") < c < ord("a") or chr(c) in "IOl":
                            break
                    # If the loop above doesn't break, it's base58-looking so far
                    else:
                        # If another AES block is available, decrypt and check it as well to avoid false positives
                        if len(encrypted_block) >= 32:
                            b58_privkey = l_aes256_cbc_decrypt(key1 + key2, encrypted_block[:16], encrypted_block[16:32])
                            for c in b58_privkey:
                                if c > ord("z") or c < ord("1") or ord("9") < c < ord("A") or ord("Z") < c < ord("a") or chr(c) in "IOl":
                                    break  # not base58
                            # If the loop above doesn't break, it's base58; we've found it
                            else:
                                return orig_passwords[count-1], count
                        else:
                            # (when no second block is available, there's a 1 in 300 billion false positive rate here)
                            return orig_passwords[count - 1], count
                #
                # Does it look like a bitcoinj protobuf (newest Bitcoin for Android backup)
                elif b58_privkey[2:6] == b"org." and b58_privkey[0] == 10 and b58_privkey[1] < 128:
                    for c in b58_privkey[6:14]:
                        # If it doesn't look like a lower alpha domain name of len >= 8 (e.g. 'bitcoin.'), break
                        if c > ord("z") or (c < ord("a") and c != ord(".")):
                            break
                    # If the loop above doesn't break, it looks like a domain name; we've found it
                    else:
                        return orig_passwords[count - 1], count
                #
                #  Does it look like a KnC for Android key backup?
                elif b58_privkey == b"# KEEP YOUR PRIV":
                    if isinstance(orig_passwords[count-1],str):
                        return orig_passwords[count-1], count
                    if isinstance(orig_passwords[count - 1], bytes):
                        return orig_passwords[count-1].decode(), count

        return False, count


############### bitcoinj ###############

# A namedtuple with the same attributes as the protobuf message object from wallet_pb2
# (it's a global so that it's pickleable)
EncryptionParams = collections.namedtuple("EncryptionParams", "salt n r p")

@register_wallet_class
class WalletBitcoinj(object):
    opencl_algo = -1

    def data_extract_id():
        return "bj"

    def passwords_per_seconds(self, seconds):
        passwords_per_second = self._passwords_per_second
        if hasattr(self, "_scrypt_n"):
            passwords_per_second /= self._scrypt_n / 16384  # scaled by default N
            passwords_per_second /= self._scrypt_r / 8      # scaled by default r
            passwords_per_second /= self._scrypt_p / 1      # scaled by default p
        return max(int(round(passwords_per_second * seconds)), 1)

    @staticmethod
    def is_wallet_file(wallet_file):
        wallet_file.seek(0)
        if wallet_file.read(1) == b"\x0a":  # protobuf field number 1 of type length-delimited
            network_identifier_len = ord(wallet_file.read(1))
            if 1 <= network_identifier_len < 128:
                wallet_file.seek(2 + network_identifier_len)
                c = wallet_file.read(1)
                if c and c in b"\x12\x1a":   # field number 2 or 3 of type length-delimited
                    return True
        return False

    def __init__(self, loading = False):
        assert loading, 'use load_from_* to create a ' + self.__class__.__name__
        global pylibscrypt
        import lib.pylibscrypt as pylibscrypt
        # This is the base estimate for the scrypt N,r,p defaults of 16384,8,1
        if not pylibscrypt._done:
            print("Warning: can't find an scrypt library, performance will be severely degraded", file=sys.stderr)
            self._passwords_per_second = 0.03
        else:
            self._passwords_per_second = 14
        load_aes256_library()

    def __setstate__(self, state):
        # (re-)load the required libraries after being unpickled
        global pylibscrypt
        import lib.pylibscrypt as pylibscrypt
        load_aes256_library(warnings=False)
        self.__dict__ = state

    # Load a bitcoinj wallet file (the part of it we need)
    @classmethod
    def load_from_filename(cls, wallet_filename):
        with open(wallet_filename, "rb") as wallet_file:
            filedata = wallet_file.read(MAX_WALLET_FILE_SIZE)  # up to 64M, typical size is a few k
        return cls._load_from_filedata(filedata)

    @classmethod
    def _load_from_filedata(cls, filedata):
        from . import wallet_pb2
        pb_wallet = wallet_pb2.Wallet()
        pb_wallet.ParseFromString(filedata)
        if pb_wallet.encryption_type == wallet_pb2.Wallet.UNENCRYPTED:
            raise ValueError("bitcoinj wallet is not encrypted")
        if pb_wallet.encryption_type != wallet_pb2.Wallet.ENCRYPTED_SCRYPT_AES:
            raise NotImplementedError("Unsupported bitcoinj encryption type "+str(pb_wallet.encryption_type))
        if not pb_wallet.HasField("encryption_parameters"):
            raise ValueError("bitcoinj wallet is missing its scrypt encryption parameters")

        for key in pb_wallet.key:
            if  key.type in (wallet_pb2.Key.ENCRYPTED_SCRYPT_AES, wallet_pb2.Key.DETERMINISTIC_KEY) and key.HasField("encrypted_data"):
                encrypted_len = len(key.encrypted_data.encrypted_private_key)
                if encrypted_len == 48:
                    # only need the final 2 encrypted blocks (half of it padding) plus the scrypt parameters
                    self = cls(loading=True)
                    self._part_encrypted_key = key.encrypted_data.encrypted_private_key[-32:]
                    self._scrypt_salt = pb_wallet.encryption_parameters.salt
                    self._scrypt_n    = pb_wallet.encryption_parameters.n
                    self._scrypt_r    = pb_wallet.encryption_parameters.r
                    self._scrypt_p    = pb_wallet.encryption_parameters.p
                    return self
                print("Warning: ignoring encrypted key of unexpected length ("+str(encrypted_len)+")", file=sys.stderr)

        raise ValueError("No encrypted keys found in bitcoinj wallet")

    # Import a bitcoinj private key that was extracted by extract-bitcoinj-privkey.py
    @classmethod
    def load_from_data_extract(cls, privkey_data):
        self = cls(loading=True)
        # The final 2 encrypted blocks
        self._part_encrypted_key = privkey_data[:32]
        # The scrypt parameters
        self._scrypt_salt = privkey_data[32:40]
        (self._scrypt_n, self._scrypt_r, self._scrypt_p) = struct.unpack(b"< I H H", privkey_data[40:])
        return self

    def difficulty_info(self):
        return "scrypt N, r, p = {}, {}, {}".format(self._scrypt_n, self._scrypt_r, self._scrypt_p)

    # This is the time-consuming function executed by worker thread(s). It returns a tuple: if a password
    # is correct return it, else return False for item 0; return a count of passwords checked for item 1
    def return_verified_password_or_false(self, passwords): # Bitcoinj
        # Copy a few globals into local for a small speed boost
        l_scrypt             = pylibscrypt.scrypt
        l_aes256_cbc_decrypt = aes256_cbc_decrypt
        part_encrypted_key   = self._part_encrypted_key
        scrypt_salt          = self._scrypt_salt
        scrypt_n             = self._scrypt_n
        scrypt_r             = self._scrypt_r
        scrypt_p             = self._scrypt_p


        # Convert strings (lazily) to UTF-16BE bytestrings
        passwords = map(lambda p: p.encode("utf_16_be", "ignore"), passwords)

        for count, password in enumerate(passwords, 1):
            derived_key = l_scrypt(password, scrypt_salt, scrypt_n, scrypt_r, scrypt_p, 32)
            part_key    = l_aes256_cbc_decrypt(derived_key, part_encrypted_key[:16], part_encrypted_key[16:])
            # If the last block (bytes 16-31) of part_encrypted_key is all padding, we've found it
            if part_key == b"\x10\x10\x10\x10\x10\x10\x10\x10\x10\x10\x10\x10\x10\x10\x10\x10":
                password = password.decode("utf_16_be", "replace")
                return password, count

        return False, count


############### MultiBit HD ###############

@register_wallet_class
class WalletMultiBitHD(WalletBitcoinj):

    def data_extract_id():
        return "m5"
    # id "m2", which *only* supported MultiBit HD prior to v0.5.0 ("m5" supports
    # both before and after), is no longer supported as of btcrecover version 0.15.7

    @staticmethod
    def is_wallet_file(wallet_file): return None  # there's no easy way to check this

    # Load a MultiBit HD wallet file (the part of it we need)
    @classmethod
    def load_from_filename(cls, wallet_filename):
        # MultiBit HD wallet files look like completely random bytes, so we
        # require that its name remain unchanged in order to "detect" it
        if os.path.basename(wallet_filename) != "mbhd.wallet.aes":
            raise ValueError("MultiBit HD wallet files must be named mbhd.wallet.aes")

        with open(wallet_filename, "rb") as wallet_file:
            encrypted_data = wallet_file.read(16384)  # typical size is >= 23k
            if len(encrypted_data) < 32:
                raise ValueError("MultiBit HD wallet files must be at least 32 bytes long")

        # The likelihood of of finding a valid encrypted MultiBit HD wallet whose first 16,384
        # bytes have less than 7.8 bits of entropy per byte is... too small for me to figure out
        entropy_bits = est_entropy_bits(encrypted_data)
        if entropy_bits < 7.8:
            raise ValueError("Doesn't look random enough to be an encrypted MultiBit HD wallet (only {:.1f} bits of entropy per byte)".format(entropy_bits))

        self = cls(loading=True)
        self._iv                   = encrypted_data[:16]    # the AES initialization vector (v0.5.0+)
        self._encrypted_block_iv   = encrypted_data[16:32]  # the first 16-byte encrypted block (v0.5.0+)
        self._encrypted_block_noiv = encrypted_data[:16]    # the first 16-byte encrypted block w/hardcoded IV (< v0.5.0)
        return self

    # Import a MultiBit HD encrypted block that was extracted by extract-multibit-hd-data.py
    @classmethod
    def load_from_data_extract(cls, file_data):
        self = cls(loading=True)
        assert len(file_data) == 32
        self._iv                   = file_data[:16]  # the AES initialization vector (v0.5.0+)
        self._encrypted_block_iv   = file_data[16:]  # the first 16-byte encrypted block (v0.5.0+)
        self._encrypted_block_noiv = file_data[:16]  # the first 16-byte encrypted block w/hardcoded IV (< v0.5.0)
        return self

    def difficulty_info(self):
        return "scrypt N, r, p = 16384, 8, 1"

    # This is the time-consuming function executed by worker thread(s). It returns a tuple: if a password
    # is correct return it, else return False for item 0; return a count of passwords checked for item 1
    def return_verified_password_or_false(self, passwords): # MultibitHD
        # Copy a few globals into local for a small speed boost
        l_scrypt             = pylibscrypt.scrypt
        l_aes256_cbc_decrypt = aes256_cbc_decrypt
        iv                   = self._iv
        encrypted_block_iv   = self._encrypted_block_iv
        encrypted_block_noiv = self._encrypted_block_noiv

        # Convert strings (lazily) to UTF-16BE bytestrings
        passwords = map(lambda p: p.encode("utf_16_be", "ignore"), passwords)

        for count, password in enumerate(passwords, 1):
            derived_key = l_scrypt(password, b'\x35\x51\x03\x80\x75\xa3\xb0\xc5', olen=32)  # w/a hardcoded salt
            block_iv    = l_aes256_cbc_decrypt(derived_key, iv, encrypted_block_iv)         # v0.5.0+
            block_noiv  = l_aes256_cbc_decrypt(                                             # < v0.5.0
                derived_key,
                b'\xa3\x44\x39\x1f\x53\x83\x11\xb3\x29\x54\x86\x16\xc4\x89\x72\x3e',        # the hardcoded iv
                encrypted_block_noiv)
            #
            # Does it look like a bitcoinj protobuf file?
            # (there's a 1 in 2 trillion chance this hits but the password is wrong)
            for block in (block_iv, block_noiv):
                if block[2:6] == b"org." and block[0] == 10 and block[1] < 128:
                    password = password.decode("utf_16_be", "replace")
                    return password, count

        return False, count


############### Android Spending PIN ###############

# don't @register_wallet_class -- it's never auto-detected and never used for a --data-extract
class WalletAndroidSpendingPIN(WalletBitcoinj):

    # Decrypt a Bitcoin Wallet for Android/BlackBerry backup into a standard bitcoinj wallet, and load it
    @classmethod
    def load_from_filename(cls, wallet_filename, password = None, force_purepython = False):
        with open(wallet_filename, "rb") as wallet_file:
            # If we're given an unencrypted backup, just return a WalletBitcoinj
            if WalletBitcoinj.is_wallet_file(wallet_file):
                wallet_file.close()
                return WalletBitcoinj.load_from_filename(wallet_filename)

            wallet_file.seek(0)
            data = wallet_file.read(MAX_WALLET_FILE_SIZE)  # up to 64M, typical size is a few k

        data = data.replace(b"\r", b"").replace(b"\n", b"")
        data = base64.b64decode(data)
        if not data.startswith(b"Salted__"):
            raise ValueError("Not a Bitcoin Wallet for Android/BlackBerry encrypted backup (missing 'Salted__')")
        if len(data) < 32:
            raise EOFError  ("Expected at least 32 bytes of decoded data in the encrypted backup file")
        if len(data) % 16 != 0:
            raise ValueError("Not a valid Bitcoin Wallet for Android/BlackBerry encrypted backup (size not divisible by 16)")
        salt = data[8:16]
        data = data[16:]

        if not password:
            password = prompt_unicode_password(
                "Please enter the password for the Bitcoin Wallet for Android/BlackBerry backup: ",
                "encrypted Bitcoin Wallet for Android/BlackBerry backups must be decrypted before searching for the PIN")
        # Convert Unicode string to a UTF-16 bytestring, truncating each code unit to 8 bits
        password = password.encode("utf_16_le", "ignore")[::2]

        # Decrypt the backup file (OpenSSL style)
        load_aes256_library(force_purepython)
        salted = password + salt
        key1   = hashlib.md5(salted).digest()
        key2   = hashlib.md5(key1 + salted).digest()
        iv     = hashlib.md5(key2 + salted).digest()
        data   = aes256_cbc_decrypt(key1 + key2, iv, data)
        #from cStringIO import StringIO
        if not WalletBitcoinj.is_wallet_file(io.BytesIO(data[:100])):
            error_exit("can't decrypt wallet (wrong password?)")
        # Validate and remove the PKCS7 padding
        padding_len = data[-1]
        if not (1 <= padding_len <= 16 and data.endswith((chr(padding_len) * padding_len).encode())):
            error_exit("can't decrypt wallet, invalid padding (wrong password?)")

        return cls._load_from_filedata(data[:-padding_len])  # WalletBitcoinj._load_from_filedata() parses the bitcoinj wallet


############### mSIGNA ###############

@register_wallet_class
class WalletMsigna(object):
    opencl_algo = -1

    def data_extract_id():
        return "ms"

    @staticmethod
    def is_wallet_file(wallet_file):
        wallet_file.seek(0)
        # returns "maybe yes" or "definitely no" (Bither wallets are also SQLite 3)
        return None if wallet_file.read(16) == b"SQLite format 3\0" else False

    def __init__(self, loading = False):
        assert loading, 'use load_from_* to create a ' + self.__class__.__name__
        aes_library_name = load_aes256_library().__name__
        self._passwords_per_second = 50000 if aes_library_name == "Crypto" else 5000

    def __setstate__(self, state):
        # (re-)load the required libraries after being unpickled
        load_aes256_library(warnings=False)
        self.__dict__ = state

    def passwords_per_seconds(self, seconds):
        return max(int(round(self._passwords_per_second * seconds)), 1)

    # Load an encrypted privkey and salt from the specified keychain given a filename of an mSIGNA vault
    @classmethod
    def load_from_filename(cls, wallet_filename):
        # Find the one keychain to test passwords against or exit trying
        import sqlite3
        wallet_conn = sqlite3.connect(wallet_filename)
        wallet_conn.row_factory = sqlite3.Row
        select = "SELECT * FROM Keychain"
        try:
            if "args" in globals() and args.msigna_keychain:  # args is not defined during unit tests
                wallet_cur = wallet_conn.execute(select + " WHERE name LIKE '%' || ? || '%'", (args.msigna_keychain,))
            else:
                wallet_cur = wallet_conn.execute(select)
        except sqlite3.OperationalError as e:
            if str(e).startswith("no such table"):
                raise ValueError("Not an mSIGNA wallet: " + str(e))  # it might be a Bither wallet
            else:
                raise# unexpected error
        keychain = wallet_cur.fetchone()
        if not keychain:
            error_exit("no such keychain found in the mSIGNA vault")
        keychain_extra = wallet_cur.fetchone()
        if keychain_extra:
            print("Multiple matching keychains found in the mSIGNA vault:", file=sys.stderr)
            print("  ", keychain["name"])
            print("  ", keychain_extra["name"])
            for keychain_extra in wallet_cur:
                print("  ", keychain_extra["name"])
            error_exit("use --msigna-keychain NAME to specify a specific keychain")
        wallet_conn.close()

        privkey_ciphertext = keychain["privkey_ciphertext"]
        if len(privkey_ciphertext) == 32:
            error_exit("mSIGNA keychain '"+keychain["name"]+"' is not encrypted")
        if len(privkey_ciphertext) != 48:
            error_exit("mSIGNA keychain '"+keychain["name"]+"' has an unexpected privkey length")

        # only need the final 2 encrypted blocks (half of which is padding) plus the salt
        self = cls(loading=True)
        self._part_encrypted_privkey = privkey_ciphertext[-32:]
        self._salt                   = struct.pack("< q", keychain["privkey_salt"])
        return self

    # Import an encrypted privkey and salt that was extracted by extract-msigna-privkey.py
    @classmethod
    def load_from_data_extract(cls, privkey_data):
        self = cls(loading=True)
        self._part_encrypted_privkey = privkey_data[:32]
        self._salt                   = privkey_data[32:]
        return self

    def difficulty_info(self):
        return "2 SHA-256 iterations"

    # This is the time-consuming function executed by worker thread(s). It returns a tuple: if a password
    # is correct return it, else return False for item 0; return a count of passwords checked for item 1
    def return_verified_password_or_false(self, passwords): #mSIGNA
        # Copy some vars into local for a small speed boost
        l_sha1                 = hashlib.sha1
        l_sha256               = hashlib.sha256
        part_encrypted_privkey = self._part_encrypted_privkey
        salt                   = self._salt

        # Convert Unicode strings (lazily) to UTF-8 bytestrings
        passwords = map(lambda p: p.encode("utf_8", "ignore"), passwords)

        for count, password in enumerate(passwords, 1):
            password_hashed = l_sha256(l_sha256(password).digest()).digest()  # mSIGNA does this first
            #
            # mSIGNA's remaining KDF is OpenSSL's EVP_BytesToKey using SHA1 and an iteration count of
            # 5. The EVP_BytesToKey outer loop is unrolled with two iterations below which produces
            # 320 bits (2x SHA1's output) which is > 32 bytes (what's needed for the AES-256 key)
            derived_part1 = password_hashed + salt
            for i in range(5):  # 5 is mSIGNA's hard coded iteration count
                derived_part1 = l_sha1(derived_part1).digest()
            derived_part2 = derived_part1 + password_hashed + salt
            for i in range(5):
                derived_part2 = l_sha1(derived_part2).digest()
            #
            part_privkey = aes256_cbc_decrypt(derived_part1 + derived_part2[:12], part_encrypted_privkey[:16], part_encrypted_privkey[16:])
            #
            # If the last block (bytes 16-31) of part_encrypted_privkey is all padding, we've found it
            if part_privkey == b"\x10\x10\x10\x10\x10\x10\x10\x10\x10\x10\x10\x10\x10\x10\x10\x10":
                return password.decode("utf_8", "replace"), count

        return False, count


############### Electrum ###############

# Comman base class for all Electrum wallets
class WalletElectrum(object):
    opencl_algo = -1

    def __init__(self, loading = False):
        assert loading, 'use load_from_* to create a ' + self.__class__.__name__
        aes_library_name = load_aes256_library().__name__
        self._passwords_per_second = 100000 if aes_library_name == "Crypto" else 5000

    def __setstate__(self, state):
        # (re-)load the required libraries after being unpickled
        load_aes256_library(warnings=False)
        self.__dict__ = state

    def passwords_per_seconds(self, seconds):
        return max(int(round(self._passwords_per_second * seconds)), 1)

    # Import Electrum encrypted data extracted by an extract-electrum* script
    @classmethod
    def load_from_data_extract(cls, data):
        assert len(data) == 32
        self = cls(loading=True)
        self._iv                  = data[:16]  # the 16-byte IV
        self._part_encrypted_data = data[16:]  # 16-bytes of encrypted data
        return self

    def difficulty_info(self):
        return "2 SHA-256 iterations"

@register_wallet_class
class WalletElectrum1(WalletElectrum):

    def data_extract_id():
        return "el"

    @staticmethod
    def is_wallet_file(wallet_file):
        wallet_file.seek(0)
        # returns "maybe yes" or "definitely no"
        return None if wallet_file.read(2) == b"{'" else False

    # Load an Electrum wallet file (the part of it we need)
    @classmethod
    def load_from_filename(cls, wallet_filename):
        from ast import literal_eval
        with open(wallet_filename) as wallet_file:
            try:
                wallet = literal_eval(wallet_file.read(MAX_WALLET_FILE_SIZE))  # up to 64M, typical size is a few k
            except SyntaxError as e:  # translate any SyntaxError into a
                raise ValueError(e)   # ValueError as expected by load_wallet()
        return cls._load_from_dict(wallet)

    @classmethod
    def _load_from_dict(cls, wallet):
        seed_version = wallet.get("seed_version")
        if seed_version is None:             raise ValueError("Unrecognized wallet format (Electrum1 seed_version not found)")
        if seed_version != 4:                raise NotImplementedError("Unsupported Electrum1 seed version " + str(seed_version))
        if not wallet.get("use_encryption"): raise RuntimeError("Electrum1 wallet is not encrypted")
        seed_data = base64.b64decode(wallet["seed"])
        if len(seed_data) != 64:             raise RuntimeError("Electrum1 encrypted seed plus iv is not 64 bytes long")
        self = cls(loading=True)
        self._iv                  = seed_data[:16]    # only need the 16-byte IV plus
        self._part_encrypted_data = seed_data[16:32]  # the first 16-byte encrypted block of the seed
        return self

    # This is the time-consuming function executed by worker thread(s). It returns a tuple: if a password
    # is correct return it, else return False for item 0; return a count of passwords checked for item 1
    assert b"0" < b"9" < b"a" < b"f"  # the hex check below assumes ASCII ordering in the interest of speed
    def return_verified_password_or_false(self, passwords): #Electrum1
        # Copy some vars into local for a small speed boost
        l_sha256             = hashlib.sha256
        l_aes256_cbc_decrypt = aes256_cbc_decrypt
        part_encrypted_seed  = self._part_encrypted_data
        iv                   = self._iv

        # Convert Unicode strings (lazily) to UTF-8 bytestrings
        passwords = map(lambda p: p.encode("utf_8", "ignore"), passwords)

        for count, password in enumerate(passwords, 1):
            key  = l_sha256( l_sha256( password ).digest() ).digest()
            seed = l_aes256_cbc_decrypt(key, iv, part_encrypted_seed)
            # If the first 16 bytes of the encrypted seed is all lower-case hex, we've found it
            for c in seed:
                if type(c) == str:
                    c = ord(c.encode())

                if c > ord("f") or c < ord("0") or ord("9") < c < ord("a"): break  # not hex
            else:  # if the loop above doesn't break, it's all hex
                return password.decode("utf_8", "replace"), count

        return False, count

@register_wallet_class
class WalletElectrum2(WalletElectrum):

    def data_extract_id():
        return "e2"

    @staticmethod
    def is_wallet_file(wallet_file):
        wallet_file.seek(0)
        # returns "maybe yes" or "definitely no"
        electrumWalletFileStart = wallet_file.read(1)
        return None if electrumWalletFileStart == b"{" else False

    # Load an Electrum wallet file (the part of it we need)
    @classmethod
    def load_from_filename(cls, wallet_filename):
        import json

        with open(wallet_filename) as wallet_file:
            wallet = json.load(wallet_file)
        wallet_type = wallet.get("wallet_type")
        if not wallet_type:
            raise ValueError("Unrecognized wallet format (Electrum2 wallet_type not found)")
        if wallet_type == "old":  # if it's been converted from 1.x to 2.y (y<7), return a WalletElectrum1 object
            return WalletElectrum1._load_from_dict(wallet)
        if not wallet.get("use_encryption"):
            raise ValueError("Electrum2 wallet is not encrypted")
        seed_version = wallet.get("seed_version", "(not found)")
        try:
            if wallet.get("seed_version") < 11:  # all versions above 2.x
                raise NotImplementedError("Unsupported Electrum2 seed version " + str(seed_version))

        except TypeError: # Seed version is none... Likely imported loose key wallet...
            if wallet_type != "imported":
                raise NotImplementedError("Unsupported Electrum2 seed version " + str(seed_version))
            else:
                pass

        xprv = None
        while True:  # "loops" exactly once; only here so we've something to break out of

            # Electrum 2.7+ standard wallets have a keystore
            keystore = wallet.get("keystore")
            if keystore:
                keystore_type = keystore.get("type", "(not found)")

                # Wallets originally created by an Electrum 2.x version
                if keystore_type == "bip32":
                    xprv = keystore.get("xprv")
                    if xprv: break

                # Former Electrum 1.x wallet after conversion to Electrum 2.7+ standard-wallet format
                elif keystore_type == "old":
                    seed_data = keystore.get("seed")
                    if seed_data:
                        # Construct and return a WalletElectrum1 object
                        seed_data = base64.b64decode(seed_data)
                        if len(seed_data) != 64:
                            raise RuntimeError("Electrum1 encrypted seed plus iv is not 64 bytes long")
                        self = WalletElectrum1(loading=True)
                        self._iv                  = seed_data[:16]    # only need the 16-byte IV plus
                        self._part_encrypted_data = seed_data[16:32]  # the first 16-byte encrypted block of the seed
                        return self

                # Imported loose private keys
                elif keystore_type == "imported":
                    for privkey in keystore["keypairs"].values():
                        if privkey:
                            # Construct and return a WalletElectrumLooseKey object
                            privkey = base64.b64decode(privkey)
                            if len(privkey) != 80:
                                raise RuntimeError("Electrum2 private key plus iv is not 80 bytes long")
                            self = WalletElectrumLooseKey(loading=True)
                            self._iv                  = privkey[-32:-16]  # only need the 16-byte IV plus
                            self._part_encrypted_data = privkey[-16:]     # the last 16-byte encrypted block of the key
                            return self

                else:
                    print("Warning: found unsupported keystore type " + keystore_type, file=sys.stderr)

            # Electrum 2.7+ multisig or 2fa wallet
            for i in itertools.count(1):
                x = wallet.get("x{}/".format(i))
                if not x: break
                x_type = x.get("type", "(not found)")
                if x_type == "bip32":
                    xprv = x.get("xprv")
                    if xprv: break
                else:
                    print("Warning: found unsupported key type " + x_type, file=sys.stderr)
            if xprv: break

            # Electrum 2.0 - 2.6.4 wallet with imported loose private keys
            if wallet_type == "imported":
                for imported in wallet["accounts"]["/x"]["imported"].values():
                    privkey = imported[1] if len(imported) >= 2 else None
                    if privkey:
                        # Construct and return a WalletElectrumLooseKey object
                        privkey = base64.b64decode(privkey)
                        if len(privkey) != 80:
                            raise RuntimeError("Electrum2 private key plus iv is not 80 bytes long")
                        self = WalletElectrumLooseKey(loading=True)
                        self._iv                  = privkey[-32:-16]  # only need the 16-byte IV plus
                        self._part_encrypted_data = privkey[-16:]     # the last 16-byte encrypted block of the key
                        return self

            # Electrum 2.0 - 2.6.4 wallet (of any other wallet type)
            else:
                mpks = wallet.get("master_private_keys")
                if mpks:
                    xprv = list(mpks.values())[0]
                    break

            raise RuntimeError("No master private keys or seeds found in Electrum2 wallet")

        xprv_data = base64.b64decode(xprv)
        if len(xprv_data) != 128:
            raise RuntimeError("Unexpected Electrum2 encrypted master private key length")
        self = cls(loading=True)
        self._iv                  = xprv_data[:16]    # only need the 16-byte IV plus
        self._part_encrypted_data = xprv_data[16:32]  # the first 16-byte encrypted block of a master privkey
        return self                                   # (the member variable name comes from the base class)

    # This is the time-consuming function executed by worker thread(s). It returns a tuple: if a password
    # is correct return it, else return False for item 0; return a count of passwords checked for item 1
    assert b"1" < b"9" < b"A" < b"Z" < b"a" < b"z"  # the b58 check below assumes ASCII ordering in the interest of speed
    def return_verified_password_or_false(self, passwords): #Electrum2
        # Copy some vars into local for a small speed boost
        l_sha256             = hashlib.sha256
        l_aes256_cbc_decrypt = aes256_cbc_decrypt
        part_encrypted_xprv  = self._part_encrypted_data
        iv                   = self._iv

        # Convert Unicode strings (lazily) to UTF-8 bytestrings
        passwords = map(lambda p: p.encode("utf_8", "ignore"), passwords)

        for count, password in enumerate(passwords, 1):
            key  = l_sha256( l_sha256( password ).digest() ).digest()
            xprv = l_aes256_cbc_decrypt(key, iv, part_encrypted_xprv)

            if xprv.startswith(b"xprv"):  # BIP32 extended private key version bytes
                for c in xprv[4:]:
                    # If it's outside of the base58 set [1-9A-HJ-NP-Za-km-z]
                    if c > ord("z") or c < ord("1") or ord("9") < c < ord("A") or ord("Z") < c < ord("a") or chr(c) in "IOl": break  # not base58
                else:  # if the loop above doesn't break, it's base58
                    return password.decode("utf_8", "replace"), count

        return False, count

@register_wallet_class
class WalletElectrumLooseKey(WalletElectrum):

    def data_extract_id():
        return "ek"

    @staticmethod
    def is_wallet_file(wallet_file): return False  # WalletElectrum2.load_from_filename() creates us

    # This is the time-consuming function executed by worker thread(s). It returns a tuple: if a password
    # is correct return it, else return False for item 0; return a count of passwords checked for item 1
    assert b"1" < b"9" < b"A" < b"Z" < b"a" < b"z"  # the b58 check below assumes ASCII ordering in the interest of speed
    def return_verified_password_or_false(self, passwords): #ElectrumLooseKey
        # Copy some vars into local for a small speed boost
        l_sha256              = hashlib.sha256
        l_aes256_cbc_decrypt  = aes256_cbc_decrypt
        encrypted_privkey_end = self._part_encrypted_data
        iv                    = self._iv

        # Convert Unicode strings (lazily) to UTF-8 bytestrings
        passwords = map(lambda p: p.encode("utf_8", "ignore"), passwords)

        for count, password in enumerate(passwords, 1):
            key         = l_sha256( l_sha256( password ).digest() ).digest()
            privkey_end = l_aes256_cbc_decrypt(key, iv, encrypted_privkey_end)
            padding_len = privkey_end[-1]
            # Check for valid PKCS7 padding for a 52 or 51 byte "WIF" private key
            # (4*16-byte-blocks == 64, 64 - 52 or 51 == 12 or 13
            if (padding_len == 12 or padding_len == 13) and privkey_end.endswith((chr(padding_len) * padding_len).encode()):
                for c in privkey_end[:-padding_len]:
                    # If it's outside of the base58 set [1-9A-HJ-NP-Za-km-z]
                    if c > ord("z") or c < ord("1") or ord("9") < c < ord("A") or ord("Z") < c < ord("a") or chr(c) in "IOl": break  # not base58
                else:  # if the loop above doesn't break, it's base58
                    return password.decode("utf_8", "replace"), count

        return False, count


@register_wallet_class
class WalletElectrum28(object):
    opencl_algo = -1

    def passwords_per_seconds(self, seconds):
        return max(int(round(self._passwords_per_second * seconds)), 1)

    @staticmethod
    def is_wallet_file(wallet_file):
        wallet_file.seek(0)
        try:
            base64walletData = wallet_file.read(8)
            data = base64.b64decode(base64walletData)
        except: return False
        return data[:4] == b"BIE1"  # Electrum 2.8+ magic

    def __init__(self, loading = False):
        assert loading, 'use load_from_* to create a ' + self.__class__.__name__
        global hmac, coincurve
        import hmac, coincurve
        pbkdf2_library_name    = load_pbkdf2_library().__name__
        self._aes_library_name = load_aes256_library().__name__
        self._passwords_per_second = 800 if pbkdf2_library_name == "hashlib" else 140

    def __getstate__(self):
        # Serialize unpicklable coincurve.PublicKey object
        state = self.__dict__.copy()
        state["_ephemeral_pubkey"] = self._ephemeral_pubkey.format(compressed=False)
        return state

    def __setstate__(self, state):
        # Restore coincurve.PublicKey object and (re-)load the required libraries
        global hmac, coincurve
        import hmac, coincurve
        load_pbkdf2_library(warnings=False)
        load_aes256_library(warnings=False)
        self.__dict__ = state
        self._ephemeral_pubkey = coincurve.PublicKey(self._ephemeral_pubkey)

    # Load an Electrum 2.8 encrypted wallet file
    @classmethod
    def load_from_filename(cls, wallet_filename):
        with open(wallet_filename) as wallet_file:
            data = wallet_file.read(MAX_WALLET_FILE_SIZE)  # up to 64M, typical size is a few k
        if len(data) >= MAX_WALLET_FILE_SIZE:
            raise ValueError("Encrypted Electrum wallet file is too big")
        MIN_LEN = 37 + 32 + 32  # header + ciphertext + trailer
        if len(data) < MIN_LEN * 4 / 3:
            raise EOFError("Expected at least {} bytes of text in the Electrum wallet file".format(int(math.ceil(MIN_LEN * 4 / 3))))
        data = base64.b64decode(data)
        if len(data) < MIN_LEN:
            raise EOFError("Expected at least {} bytes of decoded data in the Electrum wallet file".format(MIN_LEN))
        assert data[:4] == b"BIE1", "wallet file has Electrum 2.8+ magic"

        self = cls(loading=True)
        self._ephemeral_pubkey = coincurve.PublicKey(data[4:37])
        self._ciphertext_beg   = data[37:37+16]  # first ciphertext block
        self._ciphertext_end   = data[-64:-32]   # last two blocks (before mac)
        self._mac              = data[-32:]
        self._all_but_mac      = data[:-32]
        return self

    def difficulty_info(self):
        return "1024 PBKDF2-SHA512 iterations + ECC"

    def return_verified_password_or_false(self, passwords): # Electrum28
        return self._return_verified_password_or_false_opencl(passwords) if (not isinstance(self.opencl_algo,int)) \
          else self._return_verified_password_or_false_cpu(passwords)

    # This is the time-consuming function executed by worker thread(s). It returns a tuple: if a password
    # is correct return it, else return False for item 0; return a count of passwords checked for item 1
    def _return_verified_password_or_false_cpu(self, passwords): #Electrum28
        cutils = coincurve.utils

        # Convert Unicode strings (lazily) to UTF-8 bytestrings
        passwords = map(lambda p: p.encode("utf_8", "ignore"), passwords)

        for count, password in enumerate(passwords, 1):

            # Derive the ECIES shared public key, and from it, the AES and HMAC keys
            static_privkey = pbkdf2_hmac("sha512", password, b"", 1024, 64)
            # Electrum uses a 512-bit private key (why?), but libsecp256k1 expects a 256-bit key < group's order:
            static_privkey = cutils.int_to_bytes( cutils.bytes_to_int(static_privkey) % cutils.GROUP_ORDER_INT )
            shared_pubkey  = self._ephemeral_pubkey.multiply(static_privkey).format()
            keys           = hashlib.sha512(shared_pubkey).digest()

            # Only run these initial checks if we have a fast AES library
            if self._aes_library_name != 'aespython':
                # Check for the expected zlib and deflate headers in the first 16-byte decrypted block
                plaintext_block = aes256_cbc_decrypt(keys[16:32], keys[:16], self._ciphertext_beg)  # key, iv, ciphertext
                if not (plaintext_block.startswith(b"\x78\x9c") and plaintext_block[2] & 0x7 == 0x5):
                    continue

                # Check for valid PKCS7 padding in the last 16-byte decrypted block
                plaintext_block = aes256_cbc_decrypt(keys[16:32], self._ciphertext_end[:16], self._ciphertext_end[16:])  # key, iv, ciphertext
                padding_len = plaintext_block[-1]
                if not (1 <= padding_len <= 16 and plaintext_block.endswith((chr(padding_len) * padding_len).encode())):
                    continue

            # Check the MAC
            computed_mac = hmac.new(keys[32:], self._all_but_mac, hashlib.sha256).digest()
            if computed_mac == self._mac:
                return password.decode("utf_8", "replace"), count

        return False, count

    # This is the time-consuming function executed by worker thread(s). It returns a tuple: if a password
    # is correct return it, else return False for item 0; return a count of passwords checked for item 1
    def _return_verified_password_or_false_opencl(self, arg_passwords): #Electrum28
        cutils = coincurve.utils

        # Convert Unicode strings (lazily) to UTF-8 bytestrings
        passwords = map(lambda p: p.encode("utf_8", "ignore"), arg_passwords)

        clResult = self.opencl_algo.cl_pbkdf2(self.opencl_context_pbkdf2_sha512, passwords, b"", 1024, 64)

        # This list is consumed, so recreated it and zip
        passwords = map(lambda p: p.encode("utf_8", "ignore"), arg_passwords)

        results = zip(passwords, clResult)

        for count, (password, static_privkey) in enumerate(results, 1):
            # Electrum uses a 512-bit private key (why?), but libsecp256k1 expects a 256-bit key < group's order:
            static_privkey = cutils.int_to_bytes( cutils.bytes_to_int(static_privkey) % cutils.GROUP_ORDER_INT )
            shared_pubkey  = self._ephemeral_pubkey.multiply(static_privkey).format()
            keys           = hashlib.sha512(shared_pubkey).digest()

            # Only run these initial checks if we have a fast AES library
            if self._aes_library_name != 'aespython':
                # Check for the expected zlib and deflate headers in the first 16-byte decrypted block
                plaintext_block = aes256_cbc_decrypt(keys[16:32], keys[:16], self._ciphertext_beg)  # key, iv, ciphertext
                if not (plaintext_block.startswith(b"\x78\x9c") and plaintext_block[2] & 0x7 == 0x5):
                    continue

                # Check for valid PKCS7 padding in the last 16-byte decrypted block
                plaintext_block = aes256_cbc_decrypt(keys[16:32], self._ciphertext_end[:16], self._ciphertext_end[16:])  # key, iv, ciphertext
                padding_len = plaintext_block[-1]
                if not (1 <= padding_len <= 16 and plaintext_block.endswith((chr(padding_len) * padding_len).encode())):
                    continue

            # Check the MAC
            computed_mac = hmac.new(keys[32:], self._all_but_mac, hashlib.sha256).digest()
            if computed_mac == self._mac:
                return password.decode("utf_8", "replace"), count

        return False, count


############### Blockchain ###############

@register_wallet_class
class WalletBlockchain(object):

    opencl_algo = -1

    def data_extract_id():
        return "bk"

    @staticmethod
    def is_wallet_file(wallet_file): return None  # there's no easy way to check this

    def __init__(self, iter_count, loading = False):
        assert loading, 'use load_from_* to create a ' + self.__class__.__name__
        pbkdf2_library_name = load_pbkdf2_library().__name__
        aes_library_name    = load_aes256_library().__name__
        self._iter_count           = iter_count
        self._passwords_per_second = 400000 if pbkdf2_library_name == "hashlib" else 100000
        if iter_count == 0:  # if it's a v0 wallet
            iter_count = 10
        self._passwords_per_second /= iter_count
        if aes_library_name != "Crypto" and self._passwords_per_second > 2000:
            self._passwords_per_second = 2000

    def __setstate__(self, state):
        # (re-)load the required libraries after being unpickled
        load_pbkdf2_library(warnings=False)
        load_aes256_library(warnings=False)
        self.__dict__ = state

    def passwords_per_seconds(self, seconds):
        return max(int(round(self._passwords_per_second * seconds)), 1)

    # Load a Blockchain wallet file (the part of it we need)
    @classmethod
    def load_from_filename(cls, wallet_filename):
        with open(wallet_filename) as wallet_file:
            data, iter_count = cls._parse_encrypted_blockchain_wallet(wallet_file.read(MAX_WALLET_FILE_SIZE))  # up to 64M, typical size is a few k
        self = cls(iter_count, loading=True)
        self._salt_and_iv     = data[:16]    # only need the salt_and_iv plus
        self._encrypted_block = data[16:32]  # the first 16-byte encrypted block
        return self

    # Parse the contents of an encrypted blockchain wallet (v0 - v3) or config file returning two
    # values in a tuple: (encrypted_data_blob, iter_count) where iter_count == 0 for v0 wallets
    @staticmethod
    def _parse_encrypted_blockchain_wallet(data):
        iter_count = 0

        while True:  # "loops" exactly once; only here so we've something to break out of
            # Most blockchain files (except v0.0 wallets) are JSON encoded; try to parse it as such
            try:
                data = json.loads(data)
            except ValueError: break

            # Config files have no version attribute; they encapsulate the wallet file plus some detrius
            if "version" not in data:
                try:
                    data = data["payload"]  # extract the wallet file from the config
                except KeyError:
                    raise ValueError("Can't find either version nor payload attributes in Blockchain file")
                try:
                    data = json.loads(data)  # try again to parse a v2.0/v3.0 JSON-encoded wallet file
                except ValueError: break

            # Extract what's needed from a v2.0/3.0 wallet file
            if data["version"] > 3:
                raise NotImplementedError("Unsupported Blockchain wallet version " + str(data["version"]))
            iter_count = data["pbkdf2_iterations"]
            if not isinstance(iter_count, int) or iter_count < 1:
                raise ValueError("Invalid Blockchain pbkdf2_iterations " + str(iter_count))
            data = data["payload"]

            break

        # Either the encrypted data was extracted from the "payload" field above, or
        # this is a v0.0 wallet file whose entire contents consist of the encrypted data
        try:
            data = base64.b64decode(data)
        except TypeError as e:
            raise ValueError("Can't base64-decode Blockchain wallet: "+str(e))
        if len(data) < 32:
            raise ValueError("Encrypted Blockchain data is too short")
        if len(data) % 16 != 0:
            raise ValueError("Encrypted Blockchain data length is not divisible by the encryption blocksize (16)")

        # If this is (possibly) a v0.0 (a.k.a. v1) wallet file, check that the encrypted data
        # looks random, otherwise this could be some other type of base64-encoded file such
        # as a MultiBit key file (it should be safe to skip this test for v2.0+ wallets)
        if not iter_count:  # if this is a v0.0 wallet
            # The likelihood of of finding a valid encrypted blockchain wallet (even at its minimum length
            # of about 500 bytes) with less than 7.4 bits of entropy per byte is less than 1 in 10^6
            # (decreased test below to 7.2 after being shown a wallet with just under 7.4 entropy bits)
            entropy_bits = est_entropy_bits(data)
            if entropy_bits < 7.2:
                raise ValueError("Doesn't look random enough to be an encrypted Blockchain wallet (only {:.1f} bits of entropy per byte)".format(entropy_bits))

        return data, iter_count  # iter_count == 0 for v0 wallets

    # Import extracted Blockchain file data necessary for main password checking
    @classmethod
    def load_from_data_extract(cls, file_data):
        # These are the same first encrypted block, salt_and_iv, iteration count retrieved above
        encrypted_block, salt_and_iv, iter_count = struct.unpack(b"< 16s 16s I", file_data)
        self = cls(iter_count, loading=True)
        self._encrypted_block = encrypted_block
        self._salt_and_iv     = salt_and_iv
        return self

    def difficulty_info(self):
        return "{:,} PBKDF2-SHA1 iterations".format(self._iter_count or 10)

    # A bit fragile because it assumes that some specific text is in the first encrypted block,
    # This was "guid" as of 6/2014 (since 12/2011)
    # As of May 2020, guid no longer appears in the first block, but 'tx_notes' appears there instead
    # Also check to see if the first block starts with 'address_book'
    # first as was apparently the case with some wallets created around Jan 2014
    # (see https://github.com/gurnec/btcrecover/issues/ that start with "double_encryption"
    # as per this issue here: https://github.com/3rdIteration/btcrecover/issues/96
    def check_blockchain_decrypted_block(self, unencrypted_block, password):
        if unencrypted_block[0] == ord("{"):
            if re.search(b"guid|tx_notes|address_book|double", unencrypted_block):
                return True
            else:
                if b'"' in unencrypted_block[:4]: # If it really is a json wallet fragment, there will be a double quote in there within the first few characters...
                    try:
                        # Try to decode the decrypted block to ascii, this will pretty much always fail on anything other
                        # than the correct password
                        unencrypted_block.decode("ascii")
                        print(datetime.datetime.now().strftime("%Y-%m-%d %H:%M:%S"), " ***Possible Password***: ",
                              password.decode("utf_8"),
                              " in Decrypted Block: ", unencrypted_block.decode("ascii"),
                              " (If this is human readable text, not random characters, "
                              "this is likely the password... "
                              "If the password works, please report the decrypted block data at "
                              "https://github.com/3rdIteration/btcrecover/issues/")
                    except UnicodeDecodeError:
                        pass

        return False

    def return_verified_password_or_false(self, passwords): # Blockchain.com Main Password
        return self._return_verified_password_or_false_opencl(passwords) if (not isinstance(self.opencl_algo,int)) \
          else self._return_verified_password_or_false_cpu(passwords)

    # This is the time-consuming function executed by worker thread(s). It returns a tuple: if a password
    # is correct return it, else return False for item 0; return a count of passwords checked for item 1
    def _return_verified_password_or_false_cpu(self, passwords): # Blockchain.com Main Password
        # Copy a few globals into local for a small speed boost
        l_pbkdf2_hmac        = pbkdf2_hmac
        l_aes256_cbc_decrypt = aes256_cbc_decrypt
        l_aes256_ofb_decrypt = aes256_ofb_decrypt
        encrypted_block      = self._encrypted_block
        salt_and_iv          = self._salt_and_iv
        iter_count           = self._iter_count

        # Convert Unicode strings (lazily) to UTF-8 bytestrings
        passwords = map(lambda p: p.encode("utf_8", "ignore"), passwords)

        v0 = not iter_count     # version 0.0 wallets don't specify an iter_count
        if v0: iter_count = 10  # the default iter_count for version 0.0 wallets
        for count, password in enumerate(passwords, 1):
            key = l_pbkdf2_hmac("sha1", password, salt_and_iv, iter_count, 32)          # iter_count iterations
            unencrypted_block = l_aes256_cbc_decrypt(key, salt_and_iv, encrypted_block)  # CBC mode

            if self.check_blockchain_decrypted_block(unencrypted_block, password):
                    return password.decode("utf_8", "replace"), count

        if v0:
            # Try the older encryption schemes possibly used in v0.0 wallets
            for count, password in enumerate(passwords, 1):
                key = l_pbkdf2_hmac("sha1", password, salt_and_iv, 1, 32)                   # only 1 iteration
                unencrypted_block = l_aes256_cbc_decrypt(key, salt_and_iv, encrypted_block)  # CBC mode
                # print("CBC:", unencrypted_block)
                if self.check_blockchain_decrypted_block(unencrypted_block, password):
                    return password.decode("utf_8", "replace"), count

                unencrypted_block = l_aes256_ofb_decrypt(key, salt_and_iv, encrypted_block)  # OFB mode
                # print("OBF:", unencrypted_block)
                if self.check_blockchain_decrypted_block(unencrypted_block, password):
                    return password.decode("utf_8", "replace"), count

        return False, count

    def _return_verified_password_or_false_opencl(self, arg_passwords): # Blockchain.com Main Password
        # Copy a few globals into local for a small speed boost
        l_aes256_cbc_decrypt = aes256_cbc_decrypt
        l_aes256_ofb_decrypt = aes256_ofb_decrypt
        encrypted_block      = self._encrypted_block
        salt_and_iv          = self._salt_and_iv
        iter_count           = self._iter_count

        # Convert Unicode strings (lazily) to UTF-8 bytestrings
        passwords = map(lambda p: p.encode("utf_8", "ignore"), arg_passwords)

        clResult = self.opencl_algo.cl_pbkdf2(self.opencl_context_pbkdf2_sha1, passwords, salt_and_iv, iter_count, 32)

        #This list is consumed, so recreated it and zip
        passwords = map(lambda p: p.encode("utf_8", "ignore"), arg_passwords)

        results = zip(passwords, clResult)

        for count, (password,key) in enumerate(results, 1):
            unencrypted_block = l_aes256_cbc_decrypt(key, salt_and_iv, encrypted_block)  # CBC mode
            if self.check_blockchain_decrypted_block(unencrypted_block, password):
                return password.decode("utf_8", "replace"), count

        return False, count

@register_wallet_class
class WalletBlockchainSecondpass(WalletBlockchain):

    def data_extract_id():
        return "bs"

    @staticmethod
    def is_wallet_file(wallet_file): return False  # never auto-detected as this wallet type

    # Load a Blockchain wallet file to get the "Second Password" hash,
    # decrypting the wallet if necessary
    @classmethod
    def load_from_filename(cls, wallet_filename, password = None, force_purepython = False):
        from uuid import UUID

        with open(wallet_filename) as wallet_file:
            data = wallet_file.read(MAX_WALLET_FILE_SIZE)  # up to 64M, typical size is a few k

        try:
            # Assuming the wallet is encrypted, get the encrypted data
            data, iter_count = cls._parse_encrypted_blockchain_wallet(data)
        except ValueError as e:
            # This is the one error to expect and ignore which occurs when the wallet isn't encrypted
            if e.args[0] == "Can't find either version nor payload attributes in Blockchain file":
                pass
            else:
                raise
        except Exception as e:
            error_exit(str(e))
        else:
            # If there were no problems getting the encrypted data, decrypt it
            if not password:
                password = prompt_unicode_password(
                    "Please enter the Blockchain wallet's main password: ",
                    "encrypted Blockchain files must be decrypted before searching for the second password")
            password = password.encode("utf_8")
            data, salt_and_iv = data[16:], data[:16]
            load_pbkdf2_library(force_purepython)
            load_aes256_library(force_purepython)
            #
            # These are a bit fragile in the interest of simplicity because they assume the guid is the first
            # name in the JSON object, although this has always been the case as of 6/2014 (since 12/2011)
            #
            # Encryption scheme used in newer wallets
            def decrypt_current(iter_count):
                key = pbkdf2_hmac("sha1", password, salt_and_iv, iter_count, 32)
                decrypted = aes256_cbc_decrypt(key, salt_and_iv, data)    # CBC mode
                padding   = ord(decrypted[-1:])                           # ISO 10126 padding length
                # A bit fragile because it assumes the guid is in the first encrypted block,
                # although this has always been the case as of 6/2014 (since 12/2011)
                # As of May 2020, guid no longer appears in the first block, but tx_notes appears there instead
                return decrypted[:-padding] if 1 <= padding <= 16 and re.search(b"guid|tx_notes", decrypted) else None
            #
            # Encryption scheme only used in version 0.0 wallets (N.B. this is untested)
            def decrypt_old():
                key = pbkdf2_hmac("sha1", password, salt_and_iv, 1, 32)  # only 1 iteration
                decrypted  = aes256_ofb_decrypt(key, salt_and_iv, data)   # OFB mode
                # The 16-byte last block, reversed, with all but the first byte of ISO 7816-4 padding removed:
                last_block = tuple(itertools.dropwhile(lambda x: x==b"\0", decrypted[:15:-1]))
                padding    = 17 - len(last_block)                         # ISO 7816-4 padding length
                return decrypted[:-padding] if 1 <= padding <= 16 and decrypted[-padding] == b"\x80" and re.match('{\s*"guid"', decrypted.decode()) else None
            #
            if iter_count:  # v2.0 wallets have a single possible encryption scheme
                data = decrypt_current(iter_count)
            else:           # v0.0 wallets have three different possible encryption schemes
                data = decrypt_current(10) or decrypt_current(1) or decrypt_old()
            if not data:
                error_exit("can't decrypt wallet (wrong main password?)")

        # Load and parse the now-decrypted wallet
        data = json.loads(data)
        if not data.get("double_encryption"):
            error_exit("double encryption with a second password is not enabled for this wallet")

        # Extract and save what we need to perform checking on the second password
        try:
            iter_count = data["options"]["pbkdf2_iterations"]
            if not isinstance(iter_count, int) or iter_count < 1:
                raise ValueError("Invalid Blockchain second password pbkdf2_iterations " + str(iter_count))
        except KeyError:
            iter_count = 0
        self = cls(iter_count, loading=True)
        #
        self._password_hash = base64.b16decode(data["dpasswordhash"], casefold=True)
        if len(self._password_hash) != 32:
            raise ValueError("Blockchain second password hash is not 32 bytes long")
        #

        self._salt = data["sharedKey"].encode("ascii")

        if str(UUID(self._salt.decode().replace("-",""))).encode() != self._salt:
            raise ValueError("Unrecognized Blockchain salt format")

        return self

    # Import extracted Blockchain file data necessary for second password checking
    @classmethod
    def load_from_data_extract(cls, file_data):
        from uuid import UUID
        # These are the same second password hash, salt, iteration count retrieved above
        password_hash, uuid_salt, iter_count = struct.unpack(b"< 32s 16s I", file_data)
        self = cls(iter_count, loading=True)
        self._salt          = str(UUID(bytes=uuid_salt))
        self._password_hash = password_hash
        return self

    def difficulty_info(self):
        return ("{:,}".format(self._iter_count) if self._iter_count else "1-10") + " SHA-256 iterations"

    def return_verified_password_or_false(self, passwords): # Blockchain.com second Password
        return self._return_verified_password_or_false_opencl(passwords) if (not isinstance(self.opencl_algo,int)) \
          else self._return_verified_password_or_false_cpu(passwords)

    # This is the time-consuming function executed by worker thread(s). It returns a tuple: if a password
    # is correct return it, else return False for item 0; return a count of passwords checked for item 1
    def _return_verified_password_or_false_cpu(self, passwords): # Blockchain.com Secondpassword
        # Copy vars into locals for a small speed boost
        l_sha256 = hashlib.sha256
        password_hash = self._password_hash
        salt          = self._salt
        iter_count    = self._iter_count

        # Convert Unicode strings (lazily) to UTF-8 bytestrings
        passwords = map(lambda p: p.encode("utf_8", "ignore"), passwords)

        # Newer wallets specify an iter_count and use something similar to PBKDF1 with SHA-256
        if iter_count:
            for count, password in enumerate(passwords, 1):
                if isinstance(salt,str): running_hash = salt.encode() + password
                if isinstance(salt,bytes): running_hash = salt + password
                for i in range(iter_count):
                    running_hash = l_sha256(running_hash).digest()
                if running_hash == password_hash:
                    return password.decode("utf_8", "replace"), count

        # Older wallets used one of three password hashing schemes
        else:
            for count, password in enumerate(passwords, 1):
                if isinstance(salt,str): running_hash = l_sha256(salt.encode() + password).digest()
                if isinstance(salt, bytes): running_hash = l_sha256(salt + password).digest()
                # Just a single SHA-256 hash
                if running_hash == password_hash:
                    return password.decode("utf_8", "replace"), count
                # Exactly 10 hashes (the first of which was done above)
                for i in range(9):
                    running_hash = l_sha256(running_hash).digest()
                if running_hash == password_hash:
                    return password.decode("utf_8", "replace"), count
                # A single unsalted hash
                if l_sha256(password).digest() == password_hash:
                    return password.decode("utf_8", "replace"), count

        return False, count

    # This is the time-consuming function executed by worker thread(s). It returns a tuple: if a password
    # is correct return it, else return False for item 0; return a count of passwords checked for item 1
    def _return_verified_password_or_false_opencl(self, arg_passwords): # Blockchain.com Secondpassword
        # Copy vars into locals for a small speed boost
        l_sha256 = hashlib.sha256
        password_hash = self._password_hash
        salt          = self._salt
        iter_count    = self._iter_count

        # Convert Unicode strings (lazily) to UTF-8 bytestrings
        passwords = map(lambda p: p.encode("utf_8", "ignore"), arg_passwords)

        hashed_keys = []
        for password in passwords:
            if isinstance(salt, str): derived_key = salt.encode() + password
            if isinstance(salt, bytes): derived_key = salt + password
            hashed_keys.append(l_sha256(derived_key).digest())

        if iter_count:
            clResult = self.opencl_algo.cl_hash_iterations(self.opencl_context_hash_iterations_sha256, hashed_keys, self._iter_count-1, 8)

            # This list is consumed, so recreated it and zip
            passwords = map(lambda p: p.encode("utf_8", "ignore"), arg_passwords)

            results = zip(passwords, clResult)

        # Newer wallets specify an iter_count and use something similar to PBKDF1 with SHA-256
        if iter_count:
            for count, (password, derived_key) in enumerate(results, 1):
                if derived_key == password_hash:
                    return password.decode("utf_8", "replace"), count

        # Older wallets used one of three password hashing schemes
        else:
            for count, password in enumerate(passwords, 1):
                if isinstance(salt,str): running_hash = l_sha256(salt.encode() + password).digest()
                if isinstance(salt, bytes): running_hash = l_sha256(salt + password).digest()
                # Just a single SHA-256 hash
                if running_hash == password_hash:
                    return password.decode("utf_8", "replace"), count
                # Exactly 10 hashes (the first of which was done above)
                for i in range(9):
                    running_hash = l_sha256(running_hash).digest()
                if running_hash == password_hash:
                    return password.decode("utf_8", "replace"), count
                # A single unsalted hash
                if l_sha256(password).digest() == password_hash:
                    return password.decode("utf_8", "replace"), count

        return False, count


############### Bither ###############

@register_wallet_class
class WalletBither(object):
    opencl_algo = -1

    def data_extract_id():
        return "bt"

    def passwords_per_seconds(self, seconds):
        return max(int(round(self._passwords_per_second * seconds)), 1)

    @staticmethod
    def is_wallet_file(wallet_file):
        wallet_file.seek(0)
        wallet_header = wallet_file.read(16)
        # returns "maybe yes" or "definitely no" (mSIGNA wallets are also SQLite 3)
        if wallet_header[0:-1] == b'SQLite format 3' and wallet_header[-1] == 0:
            return None
        else:
            return False

    def __init__(self, loading = False):
        assert loading, 'use load_from_* to create a ' + self.__class__.__name__
        # loading crypto libraries is done in load_from_*

    def __setstate__(self, state):
        # (re-)load the required libraries after being unpickled
        global pylibscrypt, coincurve
        from lib import pylibscrypt
        import coincurve
        load_aes256_library(warnings=False)
        self.__dict__ = state

    # Load a Bither wallet file (the part of it we need)
    @classmethod
    def load_from_filename(cls, wallet_filename):
        import sqlite3
        wallet_conn = sqlite3.connect(wallet_filename)

        is_bitcoinj_compatible  = None
        # Try to find an encrypted loose key first; they're faster to check
        try:
            wallet_cur = wallet_conn.execute("SELECT encrypt_private_key FROM addresses LIMIT 1")
            key_data   = wallet_cur.fetchone()
            if key_data:
                key_data = key_data[0]
                is_bitcoinj_compatible = True  # if found, the KDF & encryption are bitcoinj compatible
            else:
                e1 = "no encrypted keys present in addresses table"
        except sqlite3.OperationalError as e1:
            if str(e1).startswith("no such table"):
                key_data = None
            else: raise  # unexpected error

        if not key_data:
            # Newer wallets w/o loose keys have a password_seed table with a single row
            try:
                wallet_cur = wallet_conn.execute("SELECT password_seed FROM password_seed LIMIT 1")
                key_data   = wallet_cur.fetchone()
            except sqlite3.OperationalError as e2:
                raise ValueError("Not a Bither wallet: {}, {}".format(e1, e2))  # it might be an mSIGNA wallet
            if not key_data:
                error_exit("can't find an encrypted key or password seed in the Bither wallet")
            key_data = key_data[0]

        # Create a bitcoinj wallet (which loads required libraries); we may or may not actually use it
        bitcoinj_wallet = WalletBitcoinj(loading=True)

        # key_data is forward-slash delimited; it contains an optional pubkey hash, an encrypted key, an IV, a salt
        key_data = key_data.split("/")
        if len(key_data) == 1:
            key_data = key_data.split(":")  # old Bither wallets used ":" as the delimiter
        pubkey_hash = key_data.pop(0) if len(key_data) == 4 else None
        if len(key_data) != 3:
            error_exit("unrecognized Bither encrypted key format (expected 3-4 slash-delimited elements, found {})"
                       .format(len(key_data)))
        (encrypted_key, iv, salt) = key_data
        encrypted_key = base64.b16decode(encrypted_key, casefold=True)

        # The first salt byte is optionally a flags byte
        salt = base64.b16decode(salt, casefold=True)
        if len(salt) == 9:
            flags = ord(salt[0])
            salt  = salt[1:]
        else:
            flags = 1  # this is the is_compressed flag; if not present it defaults to compressed
            if len(salt) != 8:
                error_exit("unexpected salt length ({}) in Bither wallet".format(len(salt)))

        # Return a WalletBitcoinj object to do the work if it's compatible with one (it's faster)
        if is_bitcoinj_compatible:
            if len(encrypted_key) != 48:
                error_exit("unexpected encrypted key length in Bither wallet (expected 48, found {})"
                           .format(len(encrypted_key)))
            # only need the last 2 encrypted blocks (half of which is padding) plus the salt (don't need the iv)
            bitcoinj_wallet._part_encrypted_key = encrypted_key[-32:]
            bitcoinj_wallet._scrypt_salt = salt
            bitcoinj_wallet._scrypt_n    = 16384  # Bither hardcodes the rest
            bitcoinj_wallet._scrypt_r    = 8
            bitcoinj_wallet._scrypt_p    = 1
            return bitcoinj_wallet

        # Constuct and return a WalletBither object
        else:
            if not pubkey_hash:
                error_exit("pubkey hash160 not present in Bither password_seed")
            global coincurve
            import coincurve
            self = cls(loading=True)
            self._passwords_per_second = bitcoinj_wallet._passwords_per_second  # they're the same
            self._iv_encrypted_key     = base64.b16decode(iv, casefold=True) + encrypted_key
            self._salt                 = salt  # already hex decoded
            self._pubkey_hash160       = base64.b16decode(pubkey_hash, casefold=True)[1:]  # strip the bitcoin version byte
            self._is_compressed        = bool(flags & 1)  # 1 is the is_compressed flag
            return self

    # Import a Bither private key that was extracted by extract-bither-privkey.py
    @classmethod
    def load_from_data_extract(cls, privkey_data):
        assert len(privkey_data) == 40, "extract-bither-privkey.py only extracts keys from bitcoinj compatible wallets"
        bitcoinj_wallet = WalletBitcoinj(loading=True)
        # The final 2 encrypted blocks
        bitcoinj_wallet._part_encrypted_key = privkey_data[:32]
        # The 8-byte salt and hardcoded scrypt parameters
        bitcoinj_wallet._scrypt_salt = privkey_data[32:]
        bitcoinj_wallet._scrypt_n    = 16384
        bitcoinj_wallet._scrypt_r    = 8
        bitcoinj_wallet._scrypt_p    = 1
        return bitcoinj_wallet

    def difficulty_info(self):
        return "scrypt N, r, p = 16384, 8, 1 + ECC"

    # This is the time-consuming function executed by worker thread(s). It returns a tuple: if a password
    # is correct return it, else return False for item 0; return a count of passwords checked for item 1
    def return_verified_password_or_false(self, passwords): # Bither
        # Copy a few globals into local for a small speed boost
        l_scrypt             = pylibscrypt.scrypt
        l_aes256_cbc_decrypt = aes256_cbc_decrypt
        l_sha256             = hashlib.sha256
        hashlib_new          = hashlib.new
        iv_encrypted_key     = self._iv_encrypted_key  # 16-byte iv + encrypted_key
        salt                 = self._salt
        pubkey_from_secret   = coincurve.PublicKey.from_valid_secret
        cutils               = coincurve.utils

        # Convert strings (lazily) to UTF-16BE bytestrings
        passwords = map(lambda p: p.encode("utf_16_be", "ignore"), passwords)

        for count, password in enumerate(passwords, 1):
            derived_aeskey = l_scrypt(password, salt, 16384, 8, 1, 32)  # scrypt params are hardcoded except the salt

            # Decrypt and check if the last 16-byte block of iv_encrypted_key is valid PKCS7 padding
            privkey_end = l_aes256_cbc_decrypt(derived_aeskey, iv_encrypted_key[-32:-16], iv_encrypted_key[-16:])
            padding_len = privkey_end[-1]
            if not (1 <= padding_len <= 16 and privkey_end.endswith((chr(padding_len) * padding_len).encode())):
                continue
            privkey_end = privkey_end[:-padding_len]  # trim the padding

            # Decrypt the rest of the encrypted_key, derive its pubkey, and compare it to what's expected
            privkey = l_aes256_cbc_decrypt(derived_aeskey, iv_encrypted_key[:16], iv_encrypted_key[16:-16]) + privkey_end
            # privkey can be any size, but libsecp256k1 expects a 256-bit key < the group's order:
            privkey = cutils.int_to_bytes_padded( cutils.bytes_to_int(privkey) % cutils.GROUP_ORDER_INT )
            pubkey  = pubkey_from_secret(privkey).format(self._is_compressed)
            # Compute the hash160 of the public key, and check for a match
            if hashlib_new("ripemd160", l_sha256(pubkey).digest()).digest() == self._pubkey_hash160:
                password = password.decode("utf_16_be", "replace")
                return password, count

        return False, count


############### BIP-38 ###############

def public_key_to_address(s):
    ripemd160 = hash160(s)
    return base58.b58encode_check((bytes([0x0]) + ripemd160))

def compress(pub):
    x = pub[1:33]
    y = pub[33:]
    if int.from_bytes(y, byteorder='big') % 2:
        prefix = bytes([0x03])
    else:
        prefix = bytes([0x02])
    return prefix + x

def private_key_to_public_key(s):
    sk = ecdsa.SigningKey.from_string(s, curve=ecdsa.SECP256k1)
    return (bytes([0x04]) + sk.verifying_key.to_string())

def bip38decrypt_ec(prefactor, encseedb, encpriv, has_compression_flag, has_lotsequence_flag, outputlotsequence=False):
    owner_entropy = encpriv[4:12]
    enchalf1half1 = encpriv[12:20]
    enchalf2 = encpriv[20:]
    if has_lotsequence_flag:
        lotsequence = owner_entropy[4:]
    else:
        lotsequence = False
    if lotsequence is False:
        passfactor = prefactor
    else:
        passfactor = double_sha256(prefactor + owner_entropy)
    passfactor_int = int.from_bytes(passfactor, byteorder='big')
    if passfactor_int == 0 or passfactor_int >= secp256k1_n:
        if outputlotsequence:
            return False, False, False
        else:
            return False
    key = encseedb[32:]
    aes = AESModeOfOperationECB(key)
    tmp = aes.decrypt(enchalf2)
    enchalf1half2_seedblastthird = int.from_bytes(tmp, byteorder='big') ^ int.from_bytes(encseedb[16:32], byteorder='big')
    enchalf1half2_seedblastthird = enchalf1half2_seedblastthird.to_bytes(16, byteorder='big')
    enchalf1half2 = enchalf1half2_seedblastthird[:8]
    enchalf1 = enchalf1half1 + enchalf1half2
    seedb = aes.decrypt(enchalf1)
    seedb = int.from_bytes(seedb, byteorder='big') ^ int.from_bytes(encseedb[:16], byteorder='big')
    seedb = seedb.to_bytes(16, byteorder='big') + enchalf1half2_seedblastthird[8:]
    assert len(seedb) == 24
    try:
        factorb = double_sha256(seedb)
        factorb_int = int.from_bytes(factorb, byteorder='big')
        assert factorb_int != 0
        assert not factorb_int >= secp256k1_n
    except:
        if outputlotsequence:
            return False, False, False
        else:
            return False
    priv = ((passfactor_int * factorb_int) % secp256k1_n).to_bytes(32, byteorder='big')
    pub = private_key_to_public_key(priv)
    if has_compression_flag:
        privcompress = bytes([0x1])
        pub = compress(pub)
    else:
        privcompress = bytes([])
    address = public_key_to_address(pub)
    addrhex = bytearray(address, 'ascii')
    addresshash = double_sha256(addrhex)[:4]
    if addresshash == encpriv[0:4]:
        priv = base58.b58encode_check(bytes([0x80]) + priv + privcompress)
        if outputlotsequence:
            if lotsequence is not False:
                lotsequence = int(lotsequence, 16)
                sequence = lotsequence % 4096
                lot = (lotsequence - sequence) // 4096
                return priv, lot, sequence
            else:
                return priv, False, False
        else:
            return priv
    else:
        if outputlotsequence:
            return False, False, False
        else:
            return False

def bip38decrypt_non_ec(scrypthash, encpriv, has_compression_flag, has_lotsequence_flag, outputlotsequence=False):
    msg1 = encpriv[4:20]
    msg2 = encpriv[20:36]
    key = scrypthash[32:]
    aes = AESModeOfOperationECB(key)
    msg1 = aes.decrypt(msg1)
    msg2 = aes.decrypt(msg2)
    half1 = int.from_bytes(msg1, byteorder='big') ^ int.from_bytes(scrypthash[:16], byteorder='big')
    half2 = int.from_bytes(msg2, byteorder='big') ^ int.from_bytes(scrypthash[16:32], byteorder='big')
    priv = half1.to_bytes(16, byteorder='big') + half2.to_bytes(16, byteorder='big')
    priv_int = int.from_bytes(priv, byteorder='big')
    if priv_int == 0 or priv_int >= secp256k1_n:
        if outputlotsequence:
            return False, False, False
        else:
            return False
    pub = private_key_to_public_key(priv)
    if has_compression_flag:
        privcompress = bytes([0x1])
        pub = compress(pub)
    else:
        privcompress = bytes([])
    address = public_key_to_address(pub)
    addrhex = bytearray(address, 'ascii')
    addresshash = double_sha256(addrhex)[:4]
    if addresshash == encpriv[0:4]:
        priv = base58.b58encode_check(bytes([0x80]) + priv + privcompress)
        if outputlotsequence:
            return priv, False, False
        else:
            return priv
    else:
        if outputlotsequence:
            return False, False, False
        else:
            return False

def prefactor_to_passpoint(prefactor, has_lotsequence_flag, encpriv):
    owner_entropy = encpriv[4:12]
    if has_lotsequence_flag:
        passfactor = double_sha256(prefactor + owner_entropy)
    else:
        passfactor = prefactor
    passpoint = compress(private_key_to_public_key(passfactor))
    return passpoint

# @register_wallet_class - not a "registered" wallet since there are no wallet files nor extracts
class WalletBIP38(object):
    opencl_algo = -1

    def __init__(self, enc_privkey):
        global pylibscrypt, ecdsa, double_sha256, hash160, normalize, base58, AESModeOfOperationECB, secp256k1_n
        import pylibscrypt, ecdsa
        from bitcoinlib.config.secp256k1 import secp256k1_n
        from bitcoinlib.encoding import double_sha256, hash160
        from unicodedata import normalize
        from cashaddress import base58
        from pyaes import AESModeOfOperationECB

        self.enc_privkey = base58.b58decode_check(enc_privkey)
        assert len(self.enc_privkey) == 39

        prefix = int.from_bytes(self.enc_privkey[:2], byteorder='big')
        assert prefix == 0x0142 or prefix == 0x0143
        self.ec_multiplied = prefix == 0x0143

        COMPRESSION_FLAGBYTES = [0x20, 0x24, 0x28, 0x2c, 0x30, 0x34, 0x38, 0x3c, 0xe0, 0xe8, 0xf0, 0xf8]
        LOTSEQUENCE_FLAGBYTES = [0x04, 0x0c, 0x14, 0x1c, 0x24, 0x2c, 0x34, 0x3c]
        flagbyte = int.from_bytes(self.enc_privkey[2:3], byteorder='big')
        self.has_compression_flag = flagbyte in COMPRESSION_FLAGBYTES
        self.has_lotsequence_flag = flagbyte in LOTSEQUENCE_FLAGBYTES

        self.enc_privkey = self.enc_privkey[3:]

        if not self.ec_multiplied:
            self.salt = self.enc_privkey[0:4]
        else:
            owner_entropy = self.enc_privkey[4:12]
            self.salt = owner_entropy[:4] if self.has_lotsequence_flag else owner_entropy

    def __setstate__(self, state):
        # (re-)load the required libraries after being unpickled
        global pylibscrypt, ecdsa, double_sha256, hash160, normalize, base58, AESModeOfOperationECB, secp256k1_n
        import pylibscrypt, ecdsa
        from bitcoinlib.config.secp256k1 import secp256k1_n
        from bitcoinlib.encoding import double_sha256, hash160
        from unicodedata import normalize
        from cashaddress import base58
        from pyaes import AESModeOfOperationECB

        self.__dict__ = state

    def passwords_per_seconds(self, seconds):
        return max(int(round(10 * seconds)), 1)

    def difficulty_info(self):
        return "scrypt N, r, p = 16384, 8, 8"

    def return_verified_password_or_false(self, passwords):
        return self._return_verified_password_or_false_opencl(passwords) if (not isinstance(self.opencl_algo,int)) \
          else self._return_verified_password_or_false_cpu(passwords)

    def _return_verified_password_or_false_opencl(self, arg_passwords):
        l_scrypt = pylibscrypt.scrypt

        passwords = map(lambda p: normalize("NFC", p).encode("utf_8", "ignore"), arg_passwords)

        if not self.ec_multiplied:
            clResult = self.opencl_algo.cl_scrypt(self.opencl_context_scrypt, passwords, 14, 3, 3, 64, self.salt)
            passwords = map(lambda p: normalize("NFC", p).encode("utf_8", "ignore"), arg_passwords)
            results = zip(passwords, clResult)
            for count, (password, scrypthash) in enumerate(results, 1):
                if bip38decrypt_non_ec(scrypthash, self.enc_privkey, self.has_compression_flag, self.has_lotsequence_flag):
                    return password.decode("utf_8", "replace"), count
        else:
            clPrefactors = self.opencl_algo.cl_scrypt(self.opencl_context_scrypt, passwords, 14, 3, 3, 32, self.salt)
            passpoints = map(lambda p: prefactor_to_passpoint(p, self.has_lotsequence_flag, self.enc_privkey), clPrefactors)
            encseedbs = map(lambda p: l_scrypt(p, self.enc_privkey[0:12], 1024, 1, 1, 64), passpoints)
            passwords = map(lambda p: normalize("NFC", p).encode("utf_8", "ignore"), arg_passwords)
            results = zip(passwords, clPrefactors, encseedbs)
            for count, (password, prefactor, encseedb) in enumerate(results, 1):
                if bip38decrypt_ec(prefactor, encseedb, self.enc_privkey, self.has_compression_flag, self.has_lotsequence_flag):
                    return password.decode("utf_8", "replace"), count

        return False, count

    # This is the time-consuming function executed by worker thread(s). It returns a tuple: if a password
    # is correct return it, else return False for item 0; return a count of passwords checked for item 1
    def _return_verified_password_or_false_cpu(self, passwords):
        l_scrypt = pylibscrypt.scrypt

        passwords = map(lambda p: normalize("NFC", p).encode("utf_8", "ignore"), passwords)
        for count, password in enumerate(passwords, 1):
            if not self.ec_multiplied:
                scrypthash = l_scrypt(password, self.salt, 16384, 8, 8, 64)
                if bip38decrypt_non_ec(scrypthash, self.enc_privkey, self.has_compression_flag, self.has_lotsequence_flag):
                    return password.decode("utf_8", "replace"), count
            else:
                prefactor = l_scrypt(password, self.salt, 16384, 8, 8, 32)
                passpoint = prefactor_to_passpoint(prefactor, self.has_lotsequence_flag, self.enc_privkey)
                encseedb = l_scrypt(passpoint, self.enc_privkey[0:12], 1024, 1, 1, 64)

                if bip38decrypt_ec(prefactor, encseedb, self.enc_privkey, self.has_compression_flag, self.has_lotsequence_flag):
                    return password.decode("utf_8", "replace"), count

        return False, count


############### BIP-39 ###############

# @register_wallet_class - not a "registered" wallet since there are no wallet files nor extracts
class WalletBIP39(object):
    opencl_algo = -1

    def __init__(self, mpk = None, addresses = None, address_limit = None, addressdb_filename = None,
                 mnemonic = None, lang = None, path = None, wallet_type = "bitcoin", is_performance = False):
        from . import btcrseed
        if wallet_type == "bitcoin":
            btcrseed_cls = btcrseed.WalletBIP39
        elif wallet_type == "ethereum":
            btcrseed_cls = btcrseed.WalletEthereum
        else:
            error_exit("--wallet-type must be one of: bitcoin, ethereum")

        global disable_security_warnings
        btcrseed_cls.set_securityWarningsFlag(disable_security_warnings)
        global normalize, hmac
        from unicodedata import normalize
        import hmac
        load_pbkdf2_library()

        # Create a btcrseed.WalletBIP39 object which will do most of the work;
        # this also interactively prompts the user if not enough command-line options were included
        if addressdb_filename:
            from .addressset import AddressSet
            print("Loading address database ...")
            hash160s = AddressSet.fromfile(open(addressdb_filename, "rb"))
        else:
            hash160s = None
        self.btcrseed_wallet = btcrseed_cls.create_from_params(
            mpk, addresses, address_limit, hash160s, path, is_performance)
        if is_performance and not mnemonic:
            mnemonic = "certain come keen collect slab gauge photo inside mechanic deny leader drop"
        self.btcrseed_wallet.config_mnemonic(mnemonic, lang)

        # Verify that the entered mnemonic is valid
        if not self.btcrseed_wallet.verify_mnemonic_syntax(btcrseed.mnemonic_ids_guess):
            error_exit("one or more words are missing from the mnemonic")
        if not self.btcrseed_wallet._verify_checksum(btcrseed.mnemonic_ids_guess):
            error_exit("invalid mnemonic (the checksum is wrong)")
        # We just verified the mnemonic checksum is valid, so 100% of the guesses will also be valid:
        self.btcrseed_wallet._checksum_ratio = 1

        self._mnemonic = " ".join(btcrseed.mnemonic_ids_guess)

    def __setstate__(self, state):
        # (re-)load the required libraries after being unpickled
        global normalize, hmac
        from unicodedata import normalize
        import hmac
        load_pbkdf2_library(warnings=False)
        self.__dict__ = state

    def passwords_per_seconds(self, seconds):
        return self.btcrseed_wallet.passwords_per_seconds(seconds)

    def difficulty_info(self):
        return "2048 PBKDF2-SHA512 iterations + ECC"

    def return_verified_password_or_false(self, mnemonic_ids_list): # BIP39-Passphrase

        return self._return_verified_password_or_false_cpu(mnemonic_ids_list)
        #return _self.return_verified_password_or_false_opencl(mnemonic_ids_list) if (self.opencl and not isinstance(self.opencl_algo,int)) \
        #  else self.return_verified_password_or_false_cpu(mnemonic_ids_list)

    # This is the time-consuming function executed by worker thread(s). It returns a tuple: if a password
    # is correct return it, else return False for item 0; return a count of passwords checked for item 1
    def _return_verified_password_or_false_cpu(self, passwords):
        # Convert Unicode strings (lazily) to normalized UTF-8 bytestrings
        passwords = map(lambda p: normalize("NFKD", p).encode("utf_8", "ignore"), passwords)

        for count, password in enumerate(passwords, 1):
            seed_bytes = pbkdf2_hmac("sha512", self._mnemonic.encode(), b"mnemonic" + password, 2048)
            seed_bytes = hmac.new(b"Bitcoin seed", seed_bytes, hashlib.sha512).digest()
            if self.btcrseed_wallet._verify_seed(seed_bytes):
                return password.decode("utf_8", "replace"), count

        return False, count

    # This doesn't currently do anything until the OpenCL Kernel has been enhanced to support taking a list of salts, rather than a list of seeds
    # def _return_verified_password_or_false_opencl(self, passwords):
    #     # Convert Unicode strings (lazily) to normalized UTF-8 bytestrings
    #     passwords = map(lambda p: normalize("NFKD", p).encode("utf_8", "ignore"), passwords)
    #
    #     salt_list = []
    #
    #     for password in passwords:
    #         salt_list.append(b"mnemonic" + password)
    #
    #     #print("CL-Chunk Size: ", len(cleaned_mnemonic_ids_list))
    #     #clResult = self.opencl_algo.cl_pbkdf2(self.opencl_context, self._mnemonic.encode(), salt_list, 2048, 64)
    #
    #     #Placeholder until OpenCL kernel can be patched to support this...
    #     for salt in salt_list:
    #         clResults = []
    #         clResults.append(pbkdf2_hmac("sha512", self._mnemonic.encode(), bsalt, 2048))
    #
    #     results = zip(passwords,clResult)
    #
    #     for count, result in enumerate(results, 1):
    #         seed_bytes = hmac.new(b"Bitcoin seed", results[1], hashlib.sha512).digest()
    #         if self.btcrseed_wallet._verify_seed(seed_bytes):
    #             return results[0].decode("utf_8", "replace"), count
    #
    #     return False, count

############### Cadano Yoroi Wallet ###############

# @register_wallet_class - not a "registered" wallet since there are no wallet files nor extracts
class WalletYoroi(object):
    opencl_algo = -1

    def __init__(self, master_password):
        self.master_password = master_password

        self.saltHex = master_password[:64]
        self.nonceHex = master_password[64:88]
        self.tagHex = master_password[88:120]
        self.ciphertextHex = master_password[120:]

        self.salt = binascii.unhexlify(self.saltHex)
        self.nonce = binascii.unhexlify(self.nonceHex)
        self.tag = binascii.unhexlify(self.tagHex)
        self.ciphertext = binascii.unhexlify(self.ciphertextHex)

    def __setstate__(self, state):
        # (re-)load the required libraries after being unpickled
        global normalize, hmac
        from unicodedata import normalize
        import hmac
        load_pbkdf2_library(warnings=False)
        self.__dict__ = state

    def passwords_per_seconds(self, seconds):
        return 260 #This is the approximate performanc on an i7-8750H (The large number of PBKDF2 iterations means this wallet type would get a major boost from GPU acceleration)

    def difficulty_info(self):
        return "19162 PBKDF2-SHA512 iterations + ChaCha20_Poly1305"

    def return_verified_password_or_false(self, mnemonic_ids_list): # Yoroi Cadano Wallet

        #return self._return_verified_password_or_false_cpu(mnemonic_ids_list)
        return self._return_verified_password_or_false_opencl(mnemonic_ids_list) if (self.opencl and not isinstance(self.opencl_algo,int)) \
          else self._return_verified_password_or_false_cpu(mnemonic_ids_list)

    # This is the time-consuming function executed by worker thread(s). It returns a tuple: if a password
    # is correct return it, else return False for item 0; return a count of passwords checked for item 1
    def _return_verified_password_or_false_cpu(self, passwords): # Yoroi Cadano Wallet
        # Convert Unicode strings (lazily) to normalized UTF-8 bytestrings

        for count, password in enumerate(passwords, 1):
            try:
                emip3.decryptWithPassword(password.encode(), self.master_password)
                return password, count
            except ValueError: #ChaCha20_Poly1305 throws a value error if the password is incorrect
                pass

        return False, count

    # This is the time-consuming function executed by worker thread(s). It returns a tuple: if a password
    # is correct return it, else return False for item 0; return a count of passwords checked for item 1
    def _return_verified_password_or_false_opencl(self, arg_passwords): # Yoroi Cadano Wallet
        from Crypto.Cipher import ChaCha20_Poly1305

        # Convert Unicode strings (lazily) to UTF-8 bytestrings
        passwords = map(lambda p: p.encode("utf_8", "ignore"), arg_passwords)

        clResult = self.opencl_algo.cl_pbkdf2(self.opencl_context_pbkdf2_sha512, passwords, self.salt, 19162, 32)

        # This list is consumed, so recreated it and zip
        passwords = map(lambda p: p.encode("utf_8", "ignore"), arg_passwords)

        results = zip(passwords, clResult)

        for count, (password, key) in enumerate(results, 1):
            try:
                cipher = ChaCha20_Poly1305.new(key=key, nonce=self.nonce)
                plaintext = cipher.decrypt_and_verify(self.ciphertext, self.tag)
                return password.decode("utf_8", "replace"), count
            except ValueError:  # ChaCha20_Poly1305 throws a value error if the password is incorrect
                pass

        return False, count

############### NULL ###############
# A fake wallet which has no correct password;
# used for testing password generation performance

class WalletNull(object):

    def passwords_per_seconds(self, seconds):
        return max(int(round(500000 * seconds)), 1)

    def return_verified_password_or_false(self, passwords):
        return False, len(passwords)


# Creates two decryption functions (in global namespace), aes256_cbc_decrypt() and aes256_ofb_decrypt(),
# using either PyCrypto if it's available or a pure python library. The created functions each take
# three bytestring arguments: key, iv, ciphertext. ciphertext must be a multiple of 16 bytes, and any
# padding present is not stripped.
missing_pycrypto_warned = False
def load_aes256_library(force_purepython = False, warnings = True):
    global aes256_cbc_decrypt, aes256_ofb_decrypt, missing_pycrypto_warned
    if not force_purepython:
        try:
            import Crypto.Cipher.AES
            new_aes = Crypto.Cipher.AES.new
            aes256_cbc_decrypt = lambda key, iv, ciphertext: \
                new_aes(key, Crypto.Cipher.AES.MODE_CBC, iv).decrypt(ciphertext)
            aes256_ofb_decrypt = lambda key, iv, ciphertext: \
                new_aes(key, Crypto.Cipher.AES.MODE_OFB, iv).decrypt(ciphertext)
            return Crypto  # just so the caller can check which version was loaded
        except ImportError:
            if warnings and not missing_pycrypto_warned:
                print("Warning: Can't find PyCrypto, using aespython instead", file=sys.stderr)
                missing_pycrypto_warned = True

    # This version is attributed to GitHub user serprex; please see the aespython
    # README.txt for more information. It measures over 30x faster than the more
    # common "slowaes" package (although it's still 30x slower than the PyCrypto)
    #

    from lib import aespython
    expandKey = aespython.key_expander.expandKey
    AESCipher = aespython.aes_cipher.AESCipher
    def aes256_decrypt_factory(BlockMode):
        def aes256_decrypt(key, iv, ciphertext):
            block_cipher  = AESCipher( expandKey(bytearray(key)) )
            stream_cipher = BlockMode(block_cipher, 16)
            stream_cipher.set_iv(bytearray(iv))
            plaintext = bytearray()
            for i in range(0, len(ciphertext), 16):
                plaintext.extend( stream_cipher.decrypt_block(bytearray(ciphertext[i:i+16])) )  # input must be a list
            return plaintext

        return aes256_decrypt
    aes256_cbc_decrypt = aes256_decrypt_factory(aespython.CBCMode)
    aes256_ofb_decrypt = aes256_decrypt_factory(aespython.OFBMode)
    return aespython  # just so the caller can check which version was loaded


# Creates a key derivation function (in global namespace) named pbkdf2_hmac() using either the
# hashlib.pbkdf2_hmac from Python if it's available, or a pure python library (passlib).
# The created function takes a hash name, two bytestring arguments and two integer arguments:
# hash_name (e.g. b"sha1"), password, salt, iter_count, key_len (the length of the returned key)
missing_pbkdf2_warned = False
def load_pbkdf2_library(force_purepython = False, warnings = True):
    global pbkdf2_hmac, missing_pbkdf2_warned
    if not force_purepython:
        try:
            pbkdf2_hmac = hashlib.pbkdf2_hmac
            return hashlib  # just so the caller can check which version was loaded
        except AttributeError:
            if warnings and not missing_pbkdf2_warned:
                print("Warning: Can't load hashlib.pbkdf2_hmac, using passlib instead", file=sys.stderr)
                missing_pbkdf2_warned = True
    #
    import lib.passlib.crypto.digest
    pbkdf2_hmac = lib.passlib.crypto.digest.pbkdf2_hmac
    return lib.passlib  # just so the caller can check which version was loaded


################################### Argument Parsing ###################################


# Replace the builtin print with one which won't die when attempts are made to print
# unicode strings which contain characters unsupported by the destination console
#
builtin_print = print
#
def safe_print(*args, **kwargs):
    if kwargs.get("file") in (None, sys.stdout, sys.stderr):
        builtin_print(*_do_safe_print(*args, **kwargs), **kwargs)
    else:
        builtin_print(*args, **kwargs)
#
def _do_safe_print(*args, **kwargs):
    try:
        encoding = kwargs.get("file", sys.stdout).encoding or "ascii"
    except AttributeError:
        encoding = "ascii"
    converted_args = []
    for arg in args:
        #if isinstance(arg, str):
        #    arg = arg.encode(encoding, errors="replace")
        converted_args.append(arg)
    return converted_args
#
#print = safe_print

# Calls sys.exit with an error message, taking unnamed arguments as print() does
def error_exit(*messages):
    sys.exit(" ".join(map(str, _do_safe_print("Error:", *messages))))

# Ensures all chars in the string fall inside the acceptable range for the current mode
def check_chars_range(s, error_msg, no_replacement_chars=False):
    assert isinstance(s, tstr), "check_chars_range: s is of " + str(tstr)
    if tstr != str:
        # For ASCII mode, checks that the input string's chars are all 7-bit US-ASCII
        for c in s:
            if ord(c) > 127:  # 2**7 - 1
                error_exit(error_msg, "has character with code point", ord(c), "(", c , ")", "> max (127 / ASCII)\n"
                                      "(see the Unicode Support section in the Tutorial and the --utf8 option)")
    else:
        # For Unicode mode, a REPLACEMENT CHARACTER indicates a failed conversion from UTF-8
        if no_replacement_chars and "\uFFFD" in s:
            error_exit(error_msg, "contains an invalid UTF-8 byte sequence")
        # For UTF-16 (a.k.a. "narrow" Python Unicode) builds, checks that the input unicode
        # string has no surrogate pairs (all chars fit inside one UTF-16 code unit)
        if sys.maxunicode < 65536:  # 2**16
            for c in s:
                c = ord(c)
                if 0xD800 <= c <= 0xDBFF or 0xDC00 <= c <= 0xDFFF:
                    error_exit(error_msg, "has character with code point > max ("+str(sys.maxunicode)+" / Unicode BMP)")


# Returns an (order preserved) list or string with duplicate elements removed
# (if input is a string, returns a string, otherwise returns a list)
# (N.B. not a generator function, so faster for small inputs, not for large)
def duplicates_removed(iterable):
    if args.no_dupchecks >= 4:
        if isinstance(iterable, str) or isinstance(iterable, list):
            return iterable
        return list(iterable)
    seen = set()
    unique = []
    for x in iterable:
        if x not in seen:
            unique.append(x)
            seen.add(x)
    if len(unique) == len(iterable) and (isinstance(iterable, str) or isinstance(iterable, list)):
        return iterable
    elif isinstance(iterable, str):
        return type(iterable)().join(unique)
    return unique

# Converts a wildcard set into a string, expanding ranges and removing duplicates,
# e.g.: "hexa-fA-F" -> "hexabcdfABCDEF"
def build_wildcard_set(set_string):
    return duplicates_removed(re.sub(r"(.)-(.)", expand_single_range, set_string))
#
def expand_single_range(m):
    char_first, char_last = map(ord, m.groups())
    if char_first > char_last:
        raise ValueError("first character in wildcard range '"+chr(char_first)+"' > last '"+chr(char_last)+"'")
    return tstr().join(map(tchr, range(char_first, char_last+1)))

# Returns an integer count of valid wildcards in the string, or
# a string error message if any invalid wildcards are present
# (see expand_wildcards_generator() for more details on wildcards)
def count_valid_wildcards(str_with_wildcards, permit_contracting_wildcards = False):
    # Remove all valid wildcards, syntax checking the min to max ranges; if any %'s are left they are invalid
    try:
        valid_wildcards_removed, count = \
            re.subn(r"%(?:(?:(\d+),)?(\d+))?(?:i?[{}]|i?\[.+?\]{}|(?:;.+?;(\d+)?|;(\d+))?b)"
                    .format(wildcard_keys, "|[<>-]" if permit_contracting_wildcards else ""),
                    syntax_check_range, str_with_wildcards)
    except ValueError as e: return str(e)
    if tstr("%") in valid_wildcards_removed:
        invalid_wildcard_msg = "invalid wildcard (%) syntax (use %% to escape a %)"
        # If checking with permit_contracting_wildcards==True returns something different,
        # then the string must contain contracting wildcards (which were not permitted)
        if not permit_contracting_wildcards and \
                count_valid_wildcards(str_with_wildcards, True) != invalid_wildcard_msg:
            return "contracting wildcards are not permitted here"
        else:
            return invalid_wildcard_msg
    if count == 0: return 0
    # Expand any custom wildcard sets for the sole purpose of checking for exceptions (e.g. %[z-a])
    # We know all wildcards present have valid syntax, so we don't need to use the full regex, but
    # we do need to capture %% to avoid parsing this as a wildcard set (it isn't one): %%[not-a-set]
    for wildcard_set in re.findall(r"%[\d,i]*\[(.+?)\]|%%", str_with_wildcards):
        if wildcard_set:
            try:   re.sub(r"(.)-(.)", expand_single_range, wildcard_set)
            except ValueError as e: return tstr(e)
    return count
#
def syntax_check_range(m):
    minlen, maxlen, bpos, bpos2 = m.groups()
    if minlen and maxlen and int(minlen) > int(maxlen):
        raise ValueError("max wildcard length ("+maxlen+") must be >= min length ("+minlen+")")
    if maxlen and int(maxlen) == 0:
        print("Warning: %0 or %0,0 wildcards always expand to empty strings", file=sys.stderr)
    if bpos2: bpos = bpos2  # at most one of these is not None
    if bpos and int(bpos) == 0:
        raise ValueError("backreference wildcard position must be > 0")
    return tstr("")


# Loads the savestate from the more recent save slot in an autosave_file (into a global)
SAVESLOT_SIZE = 4096
def load_savestate(autosave_file):
    global savestate, autosave_nextslot
    savestate0 = savestate1 = first_error = None
    # Try to load both save slots, ignoring pickle errors at first
    autosave_file.seek(0)
    try:
        savestate0 = pickle.load(autosave_file)
    except Exception as e:
        first_error = e
    else:  assert autosave_file.tell() <= SAVESLOT_SIZE, "load_savestate: slot 0 data <= "+str(SAVESLOT_SIZE)+" bytes long"
    autosave_file.seek(0, os.SEEK_END)
    autosave_len = autosave_file.tell()
    if autosave_len > SAVESLOT_SIZE:  # if the second save slot is present
        autosave_file.seek(SAVESLOT_SIZE)
        try:
            savestate1 = pickle.load(autosave_file)
        except Exception: pass
        else:  assert autosave_file.tell() <= 2*SAVESLOT_SIZE, "load_savestate: slot 1 data <= "+str(SAVESLOT_SIZE)+" bytes long"
    else:
        # Convert an old format file to a new one by making it at least SAVESLOT_SIZE bytes long
        autosave_file.write((SAVESLOT_SIZE - autosave_len) * b"\0")
    #
    # Determine which slot is more recent, and use it
    if savestate0 and savestate1:
        use_slot = 0 if savestate0["skip"] >= savestate1["skip"] else 1
    elif savestate0:
        if autosave_len > SAVESLOT_SIZE:
            print("Warning: Data in second autosave slot was corrupted, using first slot", file=sys.stderr)
        use_slot = 0
    elif savestate1:
        print("Warning: Data in first autosave slot was corrupted, using second slot", file=sys.stderr)
        use_slot = 1
    else:
        print("Warning: Data in both primary and backup autosave slots is corrupted", file=sys.stderr)
        raise first_error
    if use_slot == 0:
        savestate = savestate0
        autosave_nextslot =  1
    else:
        assert use_slot == 1
        savestate = savestate1
        autosave_nextslot =  0


# Converts a file-like object into a new file-like object with an added peek() method, e.g.:
#   file = open(filename)
#   peekable_file = MakePeekable(file)
#   next_char = peekable_file.peek()
#   assert next_char == peekable_file.read(1)
# Do not take references of the member functions, e.g. don't do this:
#   tell_ref = peekable_file.tell
#   print peekable_file.peek()
#   location = tell_ref(peekable_file)       # will be off by one;
#   assert location == peekable_file.tell()  # will assert
class MakePeekable(object):
    def __new__(cls, file):
        if isinstance(file, MakePeekable):
            return file
        else:
            self         = object.__new__(cls)
            self._file   = file
            self._peeked = b""
            return self
    #
    def peek(self):
        if not self._peeked:
            if hasattr(self._file, "peek"):
                real_peeked = self._file.peek(1)
                if len(real_peeked) >= 1:
                    return real_peeked[0]
            self._peeked = self._file.read(1)
        return self._peeked
    #
    def read(self, size = -1):
        if size == 0: return tstr("")
        peeked = self._peeked
        self._peeked = b""
        return peeked + self._file.read(size - 1) if peeked else self._file.read(size)
    def readline(self, size = -1):
        if size == 0: return tstr("")
        peeked = self._peeked
        self._peeked = b""
        if peeked == b"\n": return peeked # A blank Unix-style line (or OS X)
        if peeked == b"\r":               # A blank Windows or MacOS line
            if size == 1:
                return peeked
            if self.peek() == b"\n":
                peeked = self._peeked
                self._peeked = b""
                return b"\r"+peeked       # A blank Windows-style line
            return peeked                 # A blank MacOS-style line (not OS X)
        return peeked + self._file.readline(size - 1) if peeked else self._file.readline(size)
    def readlines(self, size = -1):
        lines = []
        while self._peeked:
            lines.append(self.readline())
        return lines + self._file.readlines(size)  # (this size is just a hint)
    #
    def __iter__(self):
        return self

    def __next__(self):
        return self.readline() if self._peeked else self._file.__next__()
    #
    reset_before_calling = {"seek", "tell", "truncate", "write", "writelines"}
    def __getattr__(self, name):
        if self._peeked and name in MakePeekable.reset_before_calling:
            self._file.seek(-1, os.SEEK_CUR)
            self._peeked = b""
        return getattr(self._file, name)
    #
    def close(self):
        self._peeked = b""
        self._file.close()


# Opens a new or returns an already-opened file, if it passes the specified constraints.
# * Only examines one file: if filename == "__funccall" and funccall_file is not None,
#   use it. Otherwise if filename is not None, use it. Otherwise if default_filename
#   exists, use it (possibly with its extension duplicated). Otherwise, return None.
# * After deciding which one file to potentially use, check it against the require_data
#   or new_or_empty "no-exception" constraints and just return None if either fails.
#   (These are "soft" fails which don't raise exceptions.)
# * Tries to open (if not already opened) and return the file, letting any exception
#   raised by open (a "hard" fail) to pass up.
# * For Unicode builds (when tstr == unicode), returns an io.TextIOBase which produces
#   unicode strings if and only if mode is text (is not binary / does not contain "b").
# * The results of opening stdin more than once are undefined.
def open_or_use(filename, mode = "r",
        funccall_file    = None,   # already-opened file used if filename == "__funccall"
        permit_stdin     = None,   # when True a filename == "-" opens stdin
        default_filename = None,   # name of file that can be opened if filename == None
        require_data     = None,   # open if file is non-empty, else return None
        new_or_empty     = None,   # open if file is new or empty, else return None
        make_peekable    = None,   # the returned file object is given a peek method
        decoding_errors  = None):  # the Unicode codec error mode (default: strict)
    assert not(permit_stdin and require_data), "open_or_use: stdin cannot require_data"
    assert not(permit_stdin and new_or_empty), "open_or_use: stdin is never new_or_empty"
    assert not(require_data and new_or_empty), "open_or_use: can either require_data or be new_or_empty"
    #
    # If the already-opened file was requested
    if funccall_file and filename == "__funccall":
        if require_data or new_or_empty:
            funccall_file.seek(0, os.SEEK_END)
            if funccall_file.tell() == 0:
                # The file is empty; if it shouldn't be:
                if require_data: return None
            else:
                funccall_file.seek(0)
                # The file has contents; if it shouldn't:
                if new_or_empty: return None
        if tstr == str:
            if "b" in mode:
                assert not isinstance(funccall_file, io.TextIOBase), "already opened file not an io.TextIOBase; produces bytes"
            else:
                assert isinstance(funccall_file, io.TextIOBase), "already opened file isa io.TextIOBase producing unicode"
        return MakePeekable(funccall_file) if make_peekable else funccall_file;
    #
    if permit_stdin and filename == "-":
        if tstr == str and "b" not in mode:
            sys.stdin = io.open(sys.stdin.fileno(), mode,
                                encoding= sys.stdin.encoding or "utf_8_sig", errors= decoding_errors)
        if make_peekable:
            sys.stdin = MakePeekable(sys.stdin)
        return sys.stdin
    #
    # If there was no file specified, but a default exists
    if not filename and default_filename:
        if permit_stdin and default_filename == "-":
            if tstr == str and "b" not in mode:
                sys.stdin = io.open(sys.stdin.fileno(), mode,
                                    encoding= sys.stdin.encoding or "utf_8_sig", errors= decoding_errors)
            if make_peekable:
                sys.stdin = MakePeekable(sys.stdin)
            return sys.stdin
        if os.path.isfile(default_filename):
            filename = default_filename
        else:
            # For default filenames only, try doubling the extension to help users who don't realize
            # their shell is hiding the extension (and thus the actual file has "two" extensions)
            default_filename, default_ext = os.path.splitext(default_filename)
            default_filename += default_ext + default_ext
            if os.path.isfile(default_filename):
                filename = default_filename
    if not filename:
        return None
    #
    filename = tstr_from_stdin(filename)
    if require_data and (not os.path.isfile(filename) or os.path.getsize(filename) == 0):
        return None
    if new_or_empty and os.path.exists(filename) and (os.path.getsize(filename) > 0 or not os.path.isfile(filename)):
        return None
    #
    if tstr == str and "b" not in mode:
        file = io.open(filename, mode, encoding="utf_8_sig", errors=decoding_errors)
    else:
        file = open(filename, mode)
    #
    if "b" not in mode:
        if file.read(5) == br"{\rtf":
            error_exit(filename, "must be a plain text file (.txt), not a Rich Text File (.rtf)")
        file.seek(0)
    #
    return MakePeekable(file) if make_peekable else file


# Enables pause-before-exit (at most once per program run) if stdin is interactive (a tty)
pause_registered = None
def enable_pause():
    global pause_registered
    if pause_registered is None:
        if sys.stdin.isatty():
            atexit.register(lambda: not multiprocessing.current_process().name.startswith("PoolWorker-") and
                                    input("Press Enter to exit ..."))
            pause_registered = True
        else:
            print("Warning: Ignoring --pause since stdin is not interactive (or was redirected)", file=sys.stderr)
            pause_registered = False


ADDRESSDB_DEF_FILENAME = "addresses.db"  # copied from btrseed

# can raise an exception on some platforms
try:                  logical_cpu_cores = multiprocessing.cpu_count()
except Exception: logical_cpu_cores = 1

parser_common = argparse.ArgumentParser(add_help=False)
prog          = str(parser_common.prog)
parser_common_initialized = False
def init_parser_common():
    global parser_common, parser_common_initialized, typo_types_group, bip39_group
    if not parser_common_initialized:
        # Build the list of command-line options common to both tokenlist and passwordlist files
        parser_common.add_argument("--wallet",      metavar="FILE", help="the wallet file (this, --data-extract, or --listpass is required)")
        parser_common.add_argument("--typos",       type=int, metavar="COUNT", help="simulate up to this many typos; you must choose one or more typo types from the list below")
        parser_common.add_argument("--min-typos",   type=int, default=0, metavar="COUNT", help="enforce a min # of typos included per guess")
        typo_types_group = parser_common.add_argument_group("typo types")
        typo_types_group.add_argument("--typos-capslock", action="store_true", help="try the password with caps lock turned on")
        typo_types_group.add_argument("--typos-swap",     action="store_true", help="swap two adjacent characters")
        for typo_name, typo_args in simple_typo_args.items():
            typo_types_group.add_argument("--typos-"+typo_name, **typo_args)
        typo_types_group.add_argument("--typos-insert",   metavar="WILDCARD-STRING", help="insert a string or wildcard")
        for typo_name in itertools.chain(("swap",), simple_typo_args.keys(), ("insert",)):
            typo_types_group.add_argument("--max-typos-"+typo_name, type=int, default=sys.maxsize, metavar="#", help="limit the number of --typos-"+typo_name+" typos")
        typo_types_group.add_argument("--max-adjacent-inserts", type=int, default=1, metavar="#", help="max # of --typos-insert strings that can be inserted between a single pair of characters (default: %(default)s)")
        parser_common.add_argument("--custom-wild", metavar="STRING",    help="a custom set of characters for the %%c wildcard")
        parser_common.add_argument("--utf8",        action="store_true", help="enable Unicode mode; all input must be in UTF-8 format")
        parser_common.add_argument("--regex-only",  metavar="STRING",    help="only try passwords which match the given regular expr")
        parser_common.add_argument("--regex-never", metavar="STRING",    help="never try passwords which match the given regular expr")
        parser_common.add_argument("--delimiter",   metavar="STRING",    help="the delimiter between tokens in the tokenlist or columns in the typos-map (default: whitespace)")
        parser_common.add_argument("--skip",        type=int, default=0,    metavar="COUNT", help="skip this many initial passwords for continuing an interrupted search")
        parser_common.add_argument("--threads",     type=int, metavar="COUNT", help="number of worker threads (default: number of logical CPU cores")
        parser_common.add_argument("--worker",      metavar="ID#(ID#2, ID#3)/TOTAL#",   help="divide the workload between TOTAL# servers, where each has a different ID# between 1 and TOTAL# (You can optionally assign between 1 and TOTAL IDs of work to a server (eg: 1,2/3 will assign both slices 1 and 2 of the 3 to the server...)")
        parser_common.add_argument("--max-eta",     type=int, default=168,  metavar="HOURS", help="max estimated runtime before refusing to even start (default: %(default)s hours, i.e. 1 week)")
        parser_common.add_argument("--no-eta",      action="store_true",    help="disable calculating the estimated time to completion")
        parser_common.add_argument("--dynamic-passwords-count", action="store_true", help="start trying the passwords while they are being counted")
        parser_common.add_argument("--no-dupchecks", "-d", action="count", default=0, help="disable duplicate guess checking to save memory; specify up to four times for additional effect")
        parser_common.add_argument("--no-progress", action="store_true",   default=not sys.stdout.isatty(), help="disable the progress bar")
        parser_common.add_argument("--android-pin", action="store_true", help="search for the spending pin instead of the backup password in a Bitcoin Wallet for Android/BlackBerry")
        parser_common.add_argument("--blockchain-secondpass", action="store_true", help="search for the second password instead of the main password in a Blockchain wallet")
        parser_common.add_argument("--blockchain-correct-mainpass", metavar="STRING", help="The main password for blockchain.com wallets, eithere entered using this argument, or prompted to enter at runtime")
        parser_common.add_argument("--msigna-keychain", metavar="NAME",  help="keychain whose password to search for in an mSIGNA vault")
        parser_common.add_argument("--data-extract",action="store_true", help="prompt for data extracted by one of the extract-* scripts instead of using a wallet file")
        parser_common.add_argument("--data-extract-string", metavar="Data-Extract",help="Directly pass data extracted by one of the extract-* scripts instead of using a wallet file")
        parser_common.add_argument("--mkey",        action="store_true", help=argparse.SUPPRESS)  # deprecated, use --data-extract instead
        parser_common.add_argument("--privkey",     action="store_true", help=argparse.SUPPRESS)  # deprecated, use --data-extract instead
        parser_common.add_argument("--btcrseed", action="store_true",help=argparse.SUPPRESS)  # Internal helper argument
        parser_common.add_argument("--exclude-passwordlist", metavar="FILE", nargs="?", const="-", help="never try passwords read (exactly one per line) from this file or from stdin")
        parser_common.add_argument("--listpass",    action="store_true", help="just list all password combinations to test and exit")
        parser_common.add_argument("--performance", action="store_true", help="run a continuous performance test (Ctrl-C to exit)")
        parser_common.add_argument("--pause",       action="store_true", help="pause before exiting")
        parser_common.add_argument("--version","-v",action="store_true", help="show full version information and exit")
        parser_common.add_argument("--disablesecuritywarnings", "--dsw", action="store_true", help="Disable Security Warning Messages")
        bip38_group = parser_common.add_argument_group("BIP-38 passwords")
        bip38_group.add_argument("--bip38",       action="store_true",   help="search for a BIP-38 password instead of from a wallet")
        bip38_group.add_argument("--enc-privkey", metavar="ENC-PRIVKEY", help="encrypted private key")
<<<<<<< HEAD
        parser_common.add_argument("--yoroi-master-password", metavar="Master_Password",   help="Search for the password to decrypt a Yoroi wallet master_password provided")
=======
>>>>>>> b9abb07f
        bip39_group = parser_common.add_argument_group("BIP-39 passwords")
        bip39_group.add_argument("--bip39",      action="store_true",   help="search for a BIP-39 password instead of from a wallet")
        bip39_group.add_argument("--mpk",        metavar="XPUB",        help="the master public key")
        bip39_group.add_argument("--addrs",      metavar="ADDRESS", nargs="+", help="if not using an mpk, address(es) in the wallet")
        bip39_group.add_argument("--addressdb",  metavar="FILE",    nargs="?", help="if not using addrs, use a full address database (default: %(const)s)", const=ADDRESSDB_DEF_FILENAME)
        bip39_group.add_argument("--addr-limit", type=int, metavar="COUNT",    help="if using addrs or addressdb, the generation limit")
        bip39_group.add_argument("--language",   metavar="LANG-CODE",   help="the wordlist language to use (see wordlists/README.md, default: auto)")
        bip39_group.add_argument("--bip32-path", metavar="PATH",        help="path (e.g. m/0'/0/) excluding the final index (default: BIP-44 account 0)")
        bip39_group.add_argument("--mnemonic",  metavar="MNEMONIC",       help="Your best guess of the mnemonic (if not entered, you will be prompted)")
        bip39_group.add_argument("--mnemonic-prompt", action="store_true", help="prompt for the mnemonic guess via the terminal (default: via the GUI)")
        bip39_group.add_argument("--wallet-type",     metavar="TYPE",      help="the wallet type, e.g. ethereum (default: bitcoin)")
        gpu_group = parser_common.add_argument_group("GPU acceleration")
        gpu_group.add_argument("--enable-gpu", action="store_true",     help="enable experimental OpenCL-based GPU acceleration (only supports Bitcoin Core wallets and extracts)")
        gpu_group.add_argument("--global-ws",  type=int, nargs="+",     default=[4096], metavar="PASSWORD-COUNT", help="OpenCL global work size (default: 4096)")
        gpu_group.add_argument("--local-ws",   type=int, nargs="+",     default=[None], metavar="PASSWORD-COUNT", help="OpenCL local work size; --global-ws must be evenly divisible by --local-ws (default: auto)")
        gpu_group.add_argument("--gpu-names",  nargs="+",               metavar="NAME-OR-ID", help="choose GPU(s) on multi-GPU systems (default: auto)")
        gpu_group.add_argument("--list-gpus",  action="store_true",     help="list available GPU names and IDs, then exit")
        gpu_group.add_argument("--int-rate",   type=int, default=200,   metavar="RATE", help="interrupt rate: raise to improve PC's responsiveness at the expense of search performance (default: %(default)s)")
        opencl_group = parser_common.add_argument_group("OpenCL acceleration")
        opencl_group.add_argument("--enable-opencl", action="store_true",     help="enable experimental OpenCL-based (GPU) acceleration (only supports BIP39 (for supported coin) and Electrum wallets)")
        opencl_group.add_argument("--opencl-workgroup-size",  type=int, nargs="+", metavar="PASSWORD-COUNT", help="OpenCL global work size (Seeds are tested in batches, this impacts that batch size)")
        opencl_group.add_argument("--opencl-platform",  type=int, nargs="+", metavar="ID", help="Choose the OpenCL platform (GPU) to use (default: auto)")
        opencl_group.add_argument("--opencl-devices", metavar="ID1,ID2,ID3", help="Choose which OpenCL devices for a given to use as a comma seperated list eg: 1,2,4 (default: all)")
        opencl_group.add_argument("--opencl-info",  action="store_true",     help="list available GPU names and IDs, then exit")

        parser_common_initialized = True


# A decorator that can be used to register a custom simple typo generator function
# so that it may be passed to parse_arguments() as an option like any other
def register_simple_typo(name, help = None):
    assert name.isalpha() and name.islower(), "simple typo name must have only lowercase letters"
    assert name not in simple_typos,          "simple typo must not already exist"
    init_parser_common()  # ensure typo_types_group has been initialized
    arg_params = dict(action="store_true")
    if help:
        args["help"] = help
    typo_types_group.add_argument("--typos-"+name, **arg_params)
    typo_types_group.add_argument("--max-typos-"+name, type=int, default=sys.maxsize, metavar="#", help="limit the number of --typos-"+name+" typos")
    def decorator(simple_typo_generator):
        simple_typos[name] = simple_typo_generator
        return simple_typo_generator  # the decorator returns it unmodified, it just gets registered
    return decorator

# A basic function which takes a list of arguments and strips the ones that will change the passwords that will be checked in some way
# This is called twice when trynig to restore an autosave file. (Once with the arguments from autosave file and once with current arguments passed)
def clean_autosave_args(argList, listName):
    # Simple list of parameters and a boolean to indicate whether there is an associated parameter which needs to also be removed from the list
    non_modifying_args = {("--dsw", False),
                          ("--enable-opencl", False),
                          ("--opencl-workgroup-size", True),
                          ("--opencl-platform", True),
                          ("--opencl-devices", True),
                          ("--no-eta", False),
                          ("--no-dupchecks", False),
                          ("--no-progress", False),
                          ("--enable-gpu", False),
                          ("--global-ws", True),
                          ("--local-ws", True),
                          ("--int-rate", True),
                          ("--threads", True),
                          ("--max-eta", True),
                          ("--autosave", True)
                          }

    import copy
    working_arglist = copy.deepcopy(argList) # Make a copy so we don't mess with the original arguments list

    # Strip non-modifying args from argument lists
    for arg, parameter in non_modifying_args:
        try:
            arg_index = working_arglist.index(arg)

            if (parameter):
                print("Restore Autosave: Permitting Non-Modifying Parameter from:", listName, arg,
                      working_arglist[arg_index + 1])
                del working_arglist[arg_index:arg_index + 2]
            else:
                print("Restore Autosave: Permitting Non-Modifying Parameterfrom:", listName, arg)
                del working_arglist[arg_index]

        except ValueError:
            pass

    return working_arglist

# Once parse_arguments() has completed, password_generator_factory() will return an iterator
# (actually a generator object) configured to generate all the passwords requested by the
# command-line options, and loaded_wallet.return_verified_password_or_false() can check
# passwords against the wallet or key that was specified. (Typically called with sys.argv[1:]
# as its only parameter followed by a call to main() to perform the actual password search.)
#
# wallet         - a custom wallet object which must implement
#                  return_verified_password_or_false() and which should be pickleable
#                  (instead of specifying a --wallet or --data-extract)
# base_iterator  - either an iterable or a generator function which produces the base
#                  (without typos) passwords to be checked; unless --no-eta is specified,
#                  it must be possible to iterate over all the passwords more than once
#                  (instead of specifying a --tokenlist or --passwordlist)
# perf_iterator  - a generator function which produces an infinite stream of unique
#                  passwords which is used iff a --performance test is specified
#                  (if omitted, the default perf iterator which generates strings is used)
# inserted_items - instead of specifying "--typos-insert items-to-insert", this can be
#                  an iterable of the items to insert (useful if the wildcard language
#                  is not flexible enough or if the items to insert are not strings)
# check_only     - (similar in concept to --regex-only) a boolean function accepting an
#                  item just before it is passed to return_verified_password_or_false()
#                  which should return False if the the item should not be checked.
#
# TODO: document kwds usage (as used by unit tests)
def parse_arguments(effective_argv, wallet = None, base_iterator = None,
                    perf_iterator = None, inserted_items = None, check_only = None, disable_security_warning_param = False, **kwds):
    # effective_argv is what we are effectively given, either via the command line, via embedded
    # options in the tokenlist file, or as a result of restoring a session, before any argument
    # processing or defaulting is done (unless it's is done by argparse). Each time effective_argv
    # is changed (due to reading a tokenlist or restore file), we redo parser.parse_args() which
    # changes args, so we only do this early on before most args processing takes place.

    # If no args are present on the command line (e.g. user double-clicked the script
    # in the shell), enable --pause by default so user doesn't miss any error messages
    if not effective_argv: enable_pause()

    # Create a parser which can parse any supported option, and run it
    global args
    init_parser_common()
    parser = argparse.ArgumentParser(add_help=False)
    parser.add_argument("-h", "--help",   action="store_true", help="show this help message and exit")
    parser.add_argument("--tokenlist",    metavar="FILE",      help="the list of tokens/partial passwords (required)")
    parser.add_argument("--keep-tokens-order",  action="store_true", help="try tokens in the order in which they are listed in the file, without trying their permutations")
    parser.add_argument("--combine-tokens-with", action="append", nargs='*', help="try to combine each two tokens with the given separators and without separators at all. this option can be specificed many times (only a single space " " is tried as a separator by default)")
    parser.add_argument("--changing-case",     type=int, metavar="LEVEL", help="try to change the cases of the letters by the given level")
    parser.add_argument("--max-duplicates",    type=int, metavar="MAX_OCCURRENCES", help="allow a token to show up in the final password at most MAX_OCCURRENCES times")
    parser.add_argument("--seedgenerator", action="store_true",
                               help=argparse.SUPPRESS)  # Flag to be able to indicate to generators that we are doing seed generation, not password generation
    parser.add_argument("--max-tokens",   type=int, default=sys.maxsize, metavar="COUNT", help="enforce a max # of tokens included per guess")
    parser.add_argument("--min-tokens",   type=int, default=1,          metavar="COUNT", help="enforce a min # of tokens included per guess")
    parser._add_container_actions(parser_common)
    parser.add_argument("--autosave",     metavar="FILE",      help="autosave (5 min) progress to or restore it from a file")
    parser.add_argument("--restore",      metavar="FILE",      help="restore progress and options from an autosave file (must be the only option on the command line)")
    parser.add_argument("--passwordlist", metavar="FILE", nargs="?", const="-", help="instead of using a tokenlist, read complete passwords (exactly one per line) from this file or from stdin")
    parser.add_argument("--has-wildcards",action="store_true", help="parse and expand wildcards inside passwordlists (default: wildcards are only parsed inside tokenlists)")

    #
    # Optional bash tab completion support
    try:
        import argcomplete
        argcomplete.autocomplete(parser)
    except ImportError:
        pass
    #
    args = parser.parse_args(effective_argv)

    # Do this as early as possible so user doesn't miss any error messages
    if args.pause: enable_pause()

    if args.keep_tokens_order and not args.tokenlist:
        print("The --keep-tokens-order flag will be ignored since --tokenlist is not used")

    # Disable Security Warnings if parameter set...
    global disable_security_warnings
    if args.disablesecuritywarnings or disable_security_warning_param:
        disable_security_warnings = True
    else:
        disable_security_warnings = False

    # Set the character mode early-- it's used by a large portion of the
    # rest of this module (starting with the first call to open_or_use())
    enable_unicode_mode()

    # If a simple passwordlist or base_iterator is being provided, re-parse the command line with fewer options
    # (--help is handled directly by argparse in this case)
    if args.passwordlist or base_iterator:
        parser = argparse.ArgumentParser(add_help=True)
        parser.add_argument("--passwordlist", required=not base_iterator, nargs="?", const="-", metavar="FILE", help="instead of using a tokenlist, read complete passwords (exactly one per line) from this file or from stdin")
        parser.add_argument("--has-wildcards",action="store_true", help="parse and expand wildcards inside passwordlists (default: disabled for passwordlists)")
        parser.add_argument("--tokenlist", metavar="FILE", help="the list of tokens/partial passwords (required)")
        parser.add_argument("--keep-tokens-order",  action="store_true", help="try tokens in the order in which they are listed in the file, without trying their permutations")
        parser.add_argument("--combine-tokens-with", action="append", nargs='*', help="try to combine each two tokens with the given separators and without separators at all. this option can be specificed many times (only a single space " " is tried as a separator by default)")
        parser.add_argument("--changing-case",     type=int, metavar="LEVEL", help="try to change the cases of the letters by the given level")
        parser.add_argument("--max-duplicates",    type=int, metavar="MAX_OCCURRENCES", help="allow a token to show up in the final password at most MAX_OCCURRENCES times")
        parser.add_argument("--max-tokens", type=int, default=sys.maxsize, metavar="COUNT",
                            help="enforce a max # of tokens included per guess")
        parser.add_argument("--min-tokens", type=int, default=1, metavar="COUNT",
                            help="enforce a min # of tokens included per guess")
        parser.add_argument("--seedgenerator", action="store_true",
                            help=argparse.SUPPRESS)  # Flag to be able to indicate to generators that we are doing seed generation, not password generation

        parser._add_container_actions(parser_common)
        # Add these in as non-options so that args gets a copy of their values
        parser.set_defaults(autosave=False, restore=False)
        args = parser.parse_args(effective_argv)

    # Manually handle the --help option, now that we know which help (tokenlist, not passwordlist) to print
    elif args.help:
        parser.print_help()
        sys.exit(0)

    # Version information is always printed by btcrecover.py, so just exit
    if args.version: sys.exit(0)

    if args.opencl_info:
        info = opencl_information()
        info.printfullinfo()
        exit(0)

    if args.performance and (base_iterator or args.passwordlist or args.tokenlist):
        error_exit("--performance cannot be used with --tokenlist or --passwordlist")

    if args.list_gpus:
        devices_avail = get_opencl_devices()  # all available OpenCL device objects
        if not devices_avail:
            error_exit("no supported GPUs found")
        for i, dev in enumerate(devices_avail, 1):
            print("#"+str(i), dev.name.strip())
        sys.exit(0)

    if args.combine_tokens_with is None:
        # If --combine-tokens-with is not used, try either a space as separator
        # or no separator at all ('')
        args.combine_tokens_with = [[''], [' ']]
    else:
        # Make sure there is a '' added to args.combine_tokens_with, which
        # represents the case of not having a separator
        args.combine_tokens_with.append([''])
    # Flatten the list of args (e.g. [[''], [' ', '--'], [',']] -> ['', ' ', '--', ','])
    args.combine_tokens_with = list(itertools.chain.from_iterable(args.combine_tokens_with))
    # There is no need for trying the same separator multiple times
    args.combine_tokens_with = list(dict.fromkeys(args.combine_tokens_with))

    # If we're not --restoring nor using a passwordlist, try to open the tokenlist_file now
    # (if we are restoring, we don't know what to open until after the restore data is loaded)
    TOKENS_AUTO_FILENAME = "btcrecover-tokens-auto.txt"

    if (not (args.restore or args.passwordlist or args.performance or base_iterator)) or (args.seedgenerator and not args.passwordlist):
        tokenlist_file = open_or_use(args.tokenlist, "r", kwds.get("tokenlist"),
            default_filename=TOKENS_AUTO_FILENAME, permit_stdin=True, make_peekable=True)
        if hasattr(tokenlist_file, "name") and tokenlist_file.name.startswith(TOKENS_AUTO_FILENAME):
            enable_pause()  # enabled by default when using btcrecover-tokens-auto.txt
    else:
        tokenlist_file = None

    # If the first line of the tokenlist file starts with "#\s*--", parse it as additional arguments
    # (note that command line arguments can override arguments in this file)
    tokenlist_first_line_num = 1
    if tokenlist_file and tokenlist_file.peek() == "#": # if it's either a comment or additional args
        first_line = tokenlist_file.readline()[1:].strip()
        tokenlist_first_line_num = 2                     # need to pass this to parse_token_list
        if first_line.startswith("--"):                 # if it's additional args, not just a comment
            print("Read additional options from tokenlist file: "+first_line, file=sys.stderr)
            tokenlist_args = first_line.split()          # TODO: support quoting / escaping?
            effective_argv = tokenlist_args + effective_argv  # prepend them so that real argv takes precedence
            args = parser.parse_args(effective_argv)     # reparse the arguments
            # Check this again as early as possible so user doesn't miss any error messages
            if args.pause: enable_pause()
            for arg in tokenlist_args:
                if arg.startswith("--to"):              # --tokenlist
                    error_exit("the --tokenlist option is not permitted inside a tokenlist file")
                elif arg.startswith("--pas"):           # --passwordlist
                    error_exit("the --passwordlist option is not permitted inside a tokenlist file")
                elif arg.startswith("--pe"):            # --performance
                    error_exit("the --performance option is not permitted inside a tokenlist file")
                elif arg.startswith("--u"):             # --utf8
                    error_exit("the --utf8 option is not permitted inside a tokenlist file")


    # There are two ways to restore from an autosave file: either specify --restore (alone)
    # on the command line in which case the saved arguments completely replace everything else,
    # or specify --autosave along with the exact same arguments as are in the autosave file.
    #
    global savestate, restored, autosave_file
    savestate = None
    restored  = False
    # If args.restore was specified, load and completely replace current arguments
    autosave_file = open_or_use(args.restore, "r+b", kwds.get("restore"))
    if autosave_file:
        if len(effective_argv) > 2 or "=" in effective_argv[0] and len(effective_argv) > 1:
            error_exit("the --restore option must be the only option when used")
        load_savestate(autosave_file)
        effective_argv = savestate["argv"]  # argv is effectively being replaced; it's reparsed below
        print("Restoring session:", " ".join(effective_argv))
        print("Last session ended having finished password #", savestate["skip"])
        restore_filename = args.restore      # save this before it's overwritten below
        args = parser.parse_args(effective_argv)
        # Check this again as early as possible so user doesn't miss any error messages
        if args.pause: enable_pause()
        # If the order of passwords generated has changed since the last version, don't permit a restore
        restored_ordering_version = savestate.get("ordering_version")
        if restored_ordering_version != __ordering_version__:
            if restored_ordering_version == __ordering_version__ + b"-Unicode":
                args.utf8 = True  # backwards compatibility with versions < 0.15.0
            else:
                error_exit("autosave was created with an incompatible version of "+prog)
        assert args.autosave,         "parse_arguments: autosave option enabled in restored autosave file"
        assert not args.passwordlist, "parse_arguments: passwordlist option not specified in restored autosave file"
        # If --utf8 was specified in the autosave file, it's not too late
        # to change the character mode (we haven't yet called open_or_use())
        if args.utf8: enable_unicode_mode()
        #
        # We finally know the tokenlist filename; open it here
        tokenlist_file = open_or_use(args.tokenlist, "r", kwds.get("tokenlist"),
            default_filename=TOKENS_AUTO_FILENAME, permit_stdin=True, make_peekable=True)
        if hasattr(tokenlist_file, "name") and tokenlist_file.name.startswith(TOKENS_AUTO_FILENAME):
            enable_pause()  # enabled by default when using btcrecover-tokens-auto.txt
        # Display a warning if any options (all ignored) were specified in the tokenlist file
        if tokenlist_file and tokenlist_file.peek() == b"#": # if it's either a comment or additional args
            first_line = tokenlist_file.readline()
            tokenlist_first_line_num = 2                     # need to pass this to parse_token_list
            if re.match("#\s*--", first_line, re.UNICODE):  # if it's additional args, not just a comment
                print("Warning: all options loaded from restore file; ignoring options in tokenlist file '"+tokenlist_file.name+"'", file=sys.stderr)
        print("Using autosave file '"+restore_filename+"'")
        args.skip = savestate["skip"]  # override this with the most recent value
        restored = True  # a global flag for future reference
    #
    elif args.autosave:
        # If there's anything in the specified file, assume it's autosave data and try to load it
        autosave_file = open_or_use(args.autosave, "r+b", kwds.get("autosave"), require_data=True)
        if autosave_file:
            # Load and compare to current arguments
            load_savestate(autosave_file)
            restored_argv = savestate["argv"]
            print("Restoring session:", " ".join(restored_argv))
            print("Last session ended having finished password #", savestate["skip"])
            if restored_argv != effective_argv: # If the arguments provided are different to the save file, check if the difference actually makes a difference to password generation ordering/etc
                savecheck_restored_argv = clean_autosave_args(restored_argv, "AutoSaveFile")
                savecheck_effective_argv = clean_autosave_args(effective_argv, "CurrentArgs")

                args_difference = list(set(savecheck_effective_argv).symmetric_difference(set(savecheck_restored_argv)))

                if len(args_difference) > 0: # If none of the differences matter, let it go, otherwise exit...
                    print()
                    print("ERROR: Can't restore previous session: the command line options have changed in a way that will impact password generation.")
                    print()
                    print("Non-Changeable Args from Autosave:", " ".join(savecheck_restored_argv))
                    print()
                    print("Non-Changeable Args from Current Command:", " ".join(savecheck_effective_argv))
                    print()
                    error_exit("Disallowed Arguments Difference:", " ".join(args_difference))

            # If the order of passwords generated has changed since the last version, don't permit a restore
            if __ordering_version__ != savestate.get("ordering_version"):
                error_exit("autosave was created with an incompatible version of "+prog)
            print("Using autosave file '"+args.autosave+"'")
            args.skip = savestate["skip"]  # override this with the most recent value
            restored = True  # a global flag for future reference
        #
        # Else if the specified file is empty or doesn't exist:
        else:
            assert not (wallet or base_iterator or inserted_items), \
                        '--autosave is not supported with custom parse_arguments()'
            if args.listpass:
                print("Warning: --autosave is ignored with --listpass", file=sys.stderr)
            elif args.performance:
                print("Warning: --autosave is ignored with --performance", file=sys.stderr)
            else:
                # create an initial savestate that is populated throughout the rest of parse_arguments()
                savestate = dict(argv = effective_argv, ordering_version = __ordering_version__)


    # Do some basic globals initialization; the rest are all done below
    init_wildcards()
    init_password_generator()

    # Do a bunch of argument sanity checking

    # Either we're using a passwordlist file (though it's not yet opened),
    # or we're using a tokenlist file which should have been found and opened by now,
    # or we're running a performance test (and neither is open; already checked above).
    if not (args.passwordlist or tokenlist_file or args.performance or base_iterator):
        error_exit("argument --tokenlist or --passwordlist is required (or file "+TOKENS_AUTO_FILENAME+" must be present)")

    if tokenlist_file and args.max_tokens < args.min_tokens:
        error_exit("--max-tokens must be greater than --min-tokens")

    assert not (inserted_items and args.typos_insert), "can't specify inserted_items with --typos-insert"
    if inserted_items:
        args.typos_insert = True

    # Sanity check the --max-typos-* options
    for typo_name in itertools.chain(("swap",), simple_typos.keys(), ("insert",)):
        typo_max = args.__dict__["max_typos_"+typo_name]
        if typo_max < sys.maxsize:
            #
            # Sanity check for when a --max-typos-* is specified, but the corresponding --typos-* is not
            if not args.__dict__["typos_"+typo_name]:
                print("Warning: --max-typos-"+typo_name+" is ignored without --typos-"+typo_name, file=sys.stderr)
            #
            # Sanity check for a a --max-typos-* <= 0
            elif typo_max <= 0:
                print("Warning: --max-typos-"+typo_name, typo_max, "disables --typos-"+typo_name, file=sys.stderr)
                args.__dict__["typos_"+typo_name] = None
            #
            # Sanity check --max-typos-* vs the total number of --typos
            elif args.typos and typo_max > args.typos:
                print("Warning: --max-typos-"+typo_name+" ("+str(typo_max)+") is limited by the number of --typos ("+str(args.typos)+")", file=sys.stderr)

    # Sanity check --typos--closecase
    if args.typos_closecase and args.typos_case:
        print("Warning: specifying --typos-case disables --typos-closecase", file=sys.stderr)
        args.typos_closecase = None

    # Build an ordered list of enabled simple typo generators. This list MUST be in the same relative
    # order as the items in simple_typos to prevent the breakage of --skip and --restore features
    global enabled_simple_typos
    enabled_simple_typos = tuple(
        generator for name,generator in simple_typos.items() if args.__dict__["typos_"+name])

    # Have _any_ (simple or otherwise) typo types been specified?
    any_typo_types_specified = enabled_simple_typos or \
        args.typos_capslock or args.typos_swap or args.typos_insert

    # Sanity check the values of --typos and --min-typos
    if not any_typo_types_specified:
        if args.min_typos > 0:
            error_exit("no passwords are produced when no type of typo is chosen, but --min-typos were required")
        if args.typos:
            print("Warning: --typos has no effect because no type of typo was chosen", file=sys.stderr)
    #
    else:
        if args.typos is None:
            if args.min_typos:
                print("Warning: --typos COUNT not specified; assuming same as --min_typos ("+str(args.min_typos)+")", file=sys.stderr)
                args.typos = args.min_typos
            else:
                print("Warning: --typos COUNT not specified; assuming 1", file=sys.stderr)
                args.typos = 1
        #
        elif args.typos < args.min_typos:
            error_exit("--min_typos must be less than --typos")
        #
        elif args.typos <= 0:
            print("Warning: --typos", args.typos, " disables all typos", file=sys.stderr)
            enabled_simple_typos = args.typos_capslock = args.typos_swap = args.typos_insert = inserted_items = None

    # If any simple typos have been enabled, set max_simple_typos and sum_max_simple_typos appropriately
    global max_simple_typos, sum_max_simple_typos
    if enabled_simple_typos:
        max_simple_typos = \
            [args.__dict__["max_typos_"+name] for name in simple_typos.keys() if args.__dict__["typos_"+name]]
        if min(max_simple_typos) == sys.maxsize:    # if none were specified
            max_simple_typos     = None
            sum_max_simple_typos = sys.maxsize
        elif max(max_simple_typos) == sys.maxsize:  # if one, but not all were specified
            sum_max_simple_typos = sys.maxsize
        else:                                      # else all were specified
            sum_max_simple_typos = sum(max_simple_typos)

    # Sanity check --max-adjacent-inserts (inserts are not a "simple" typo)
    if args.max_adjacent_inserts != 1:
        if not args.typos_insert:
            print("Warning: --max-adjacent-inserts has no effect unless --typos-insert is used", file=sys.stderr)
        elif args.max_adjacent_inserts < 1:
            print("Warning: --max-adjacent-inserts", args.max_adjacent_inserts, " disables --typos-insert", file=sys.stderr)
            args.typos_insert = None
        elif args.max_adjacent_inserts > min(args.typos, args.max_typos_insert):
            if args.max_typos_insert < args.typos:
                print("Warning: --max-adjacent-inserts ("+str(args.max_adjacent_inserts)+") is limited by --max-typos-insert ("+str(args.max_typos_insert)+")", file=sys.stderr)
            else:
                print("Warning: --max-adjacent-inserts ("+str(args.max_adjacent_inserts)+") is limited by the number of --typos ("+str(args.typos)+")", file=sys.stderr)

    # For custom inserted_items, temporarily set this to disable wildcard expansion of --insert
    if inserted_items:
        args.typos_insert = False

    # Parse the custom wildcard set option
    if args.custom_wild:
        global wildcard_keys
        if (args.passwordlist or base_iterator) and not \
                (args.has_wildcards or args.typos_insert or args.typos_replace):
            print("Warning: ignoring unused --custom-wild", file=sys.stderr)
        else:
            args.custom_wild = tstr_from_stdin(args.custom_wild)
            check_chars_range(args.custom_wild, "--custom-wild")
            custom_set_built         = build_wildcard_set(args.custom_wild)
            wildcard_sets[tstr("c")] = custom_set_built  # (duplicates already removed by build_wildcard_set)
            wildcard_sets[tstr("C")] = duplicates_removed(custom_set_built.upper())
            # If there are any case-sensitive letters in the set, build the case-insensitive versions
            custom_set_caseswapped = custom_set_built.swapcase()
            if custom_set_caseswapped != custom_set_built:
                wildcard_nocase_sets[tstr("c")] = duplicates_removed(custom_set_built + custom_set_caseswapped)
                wildcard_nocase_sets[tstr("C")] = wildcard_nocase_sets[tstr("c")].swapcase()
            wildcard_keys += tstr("cC")  # keep track of available wildcard types (this is used in regex's)

    # Syntax check and expand --typos-insert/--typos-replace wildcards
    # N.B. changing the iteration order below will break autosave/restore between btcr versions
    global typos_insert_expanded, typos_replace_expanded
    for arg_name, arg_val in ("--typos-insert", args.typos_insert), ("--typos-replace", args.typos_replace):
        if arg_val:
            arg_val = tstr_from_stdin(arg_val)
            check_chars_range(arg_val, arg_name)
            count_or_error_msg = count_valid_wildcards(arg_val)
            if isinstance(count_or_error_msg, str):
                error_exit(arg_name, arg_val, ":", count_or_error_msg)
            if count_or_error_msg:
                load_backreference_maps_from_token(arg_val)
    if args.typos_insert:
        typos_insert_expanded  = tuple(expand_wildcards_generator(args.typos_insert))
    if args.typos_replace:
        typos_replace_expanded = tuple(expand_wildcards_generator(args.typos_replace))

    if inserted_items:
        args.typos_insert     = True  # undo the temporary change from above
        typos_insert_expanded = tuple(inserted_items)

    if args.delimiter:
        args.delimiter = tstr_from_stdin(args.delimiter)

    # Process any --typos-map file: build a dict (typos_map) mapping replaceable characters to their replacements
    global typos_map
    typos_map = None
    if args.typos_map:
        sha1 = hashlib.sha1() if savestate else None
        typos_map = parse_mapfile(open_or_use(args.typos_map, "r", kwds.get("typos_map")), sha1, "--typos-map")
        #
        # If autosaving, take the hash of the typos_map and either check it
        # during a session restore to make sure we're actually restoring
        # the exact same session, or save it for future such checks
        if savestate:
            typos_map_hash = sha1.digest()
            del sha1
            if restored:
                if typos_map_hash != savestate["typos_map_hash"]:
                    error_exit("can't restore previous session: the typos-map file has changed")
            else:
                savestate["typos_map_hash"] = typos_map_hash
    #
    # Else if not args.typos_map but these were specified:
    elif (args.passwordlist or base_iterator) and args.delimiter:
        # With --passwordlist, --delimiter is only used for a --typos-map
        print("Warning: ignoring unused --delimiter", file=sys.stderr)

    # Compile the regex options
    global regex_only, regex_never
    try:   regex_only  = re.compile(tstr_from_stdin(args.regex_only),  re.U) if args.regex_only  else None
    except re.error as e: error_exit("invalid --regex-only",  args.regex_only, ":", e)
    try:   regex_never = re.compile(tstr_from_stdin(args.regex_never), re.U) if args.regex_never else None
    except re.error as e: error_exit("invalid --regex-never", args.regex_only, ":", e)

    global custom_final_checker
    custom_final_checker = check_only

    if args.skip < 0:
        print("Warning: --skip must be >= 0, assuming 0", file=sys.stderr)
        args.skip = 0

    if args.threads:
        if args.threads < 1:
            print("Warning: --threads must be >= 1, assuming 1", file=sys.stderr)
            args.threads = 1

        if args.threads > 60:
            if sys.platform == "win32":
                print("WARNING: Windows doesn't support more than 60 threads")
                args.threads = 60

    if args.worker:  # worker servers
        global worker_id, workers_total
        workers_total = int(args.worker.split("/")[1])

        worker_id = args.worker.split("/")[0].split(",")
        worker_id = [int(x) -1 for x in worker_id] # now it's in the range [0, workers_total)

        if workers_total < 2:
            error_exit("in --worker ID#/TOTAL#, TOTAL# must be >= 2")
        if min(worker_id) < 0:
            error_exit("in --worker ID#/TOTAL#, ID# must be >= 1")
        if max(worker_id) > workers_total:
            error_exit("in --worker ID#/TOTAL#, ID# must be <= TOTAL#")

    global have_progress, progressbar
    if args.no_progress:
        have_progress = False
    else:
        try:
            from lib import progressbar
            have_progress = True
        except ImportError:
            have_progress = False

    ##############################
    # Wallet Loading Related Arguments
    ##############################

    # --bip39 is implied if any bip39 option is used
    for action in bip39_group._group_actions:
        if args.__dict__[action.dest]:
            args.bip39 = True
            break

    # --mkey and --privkey are deprecated synonyms of --data-extract
    if args.mkey or args.privkey:
        args.data_extract = True

    required_args = 0
<<<<<<< HEAD
    if args.wallet:                 required_args += 1
    if args.data_extract:           required_args += 1
    if args.data_extract_string:    required_args += 1
    if args.bip39:                  required_args += 1
    if args.yoroi_master_password:  required_args += 1
    if args.listpass:               required_args += 1
    if wallet:                      required_args += 1
    if args.bip38:        required_args += 1
    if required_args != 1 and (args.seedgenerator == False):
        assert not wallet, 'custom wallet object not permitted with --wallet, --data-extract, --bip39, or --listpass'
        error_exit("argument --wallet (or --data-extract, --bip38, --bip39, --yoroi-master-password, or --listpass, exactly one) is required")
=======
    if args.wallet:       required_args += 1
    if args.data_extract: required_args += 1
    if args.data_extract_string: required_args += 1
    if args.bip38:        required_args += 1
    if args.bip39:        required_args += 1
    if args.listpass:     required_args += 1
    if wallet:            required_args += 1
    if required_args != 1 and (args.seedgenerator == False):
        assert not wallet, 'custom wallet object not permitted with --wallet, --data-extract, --bip39, or --listpass'
        error_exit("argument --wallet (or --data-extract, --bip38, --bip39, or --listpass, exactly one) is required")
>>>>>>> b9abb07f

    # If specificed, use a custom wallet object instead of loading a wallet file or data-extract
    global loaded_wallet
    if wallet:
        loaded_wallet = wallet

    # Load the wallet file (this sets the loaded_wallet global)
    if args.wallet:
        if args.android_pin:
            loaded_wallet = WalletAndroidSpendingPIN.load_from_filename(args.wallet)
        elif args.blockchain_secondpass:
            if args.blockchain_correct_mainpass:
                loaded_wallet = WalletBlockchainSecondpass.load_from_filename(args.wallet, args.blockchain_correct_mainpass)
            else:
                loaded_wallet = WalletBlockchainSecondpass.load_from_filename(args.wallet)
        elif args.wallet == "__null":
            loaded_wallet = WalletNull()
        else:
            load_global_wallet(args.wallet)
            if type(loaded_wallet) is WalletBitcoinj:
                print("Notice: for MultiBit, use a .key file instead of a .wallet file if possible")
            if isinstance(loaded_wallet, WalletMultiBit) and not args.android_pin:
                print("Notice: use --android-pin to recover the spending PIN of\n"
                           "    a Bitcoin Wallet for Android/BlackBerry backup (instead of the backup password)")
        if args.msigna_keychain and not isinstance(loaded_wallet, WalletMsigna):
            print("Warning: ignoring --msigna-keychain (wallet file is not an mSIGNA vault)")


    if args.bip38:
        loaded_wallet = WalletBIP38(args.enc_privkey)

    # Parse --bip39 related options, and create a WalletBIP39 object
    if args.bip39:
        if args.mnemonic:
            mnemonic = args.mnemonic
        elif args.mnemonic_prompt:
            encoding = sys.stdin.encoding or "ASCII"
            if "utf" not in encoding.lower():
                print("terminal does not support UTF; mnemonics with non-ASCII chars might not work", file=sys.stderr)
            mnemonic = input("Please enter your mnemonic (seed)\n> ")
            if not mnemonic:
                sys.exit("canceled")
        else:
            mnemonic = None

        args.wallet_type = args.wallet_type.strip().lower() if args.wallet_type else "bitcoin"
        loaded_wallet = WalletBIP39(args.mpk, args.addrs, args.addr_limit, args.addressdb, mnemonic,
                                    args.language, args.bip32_path, args.wallet_type, args.performance)

    if args.yoroi_master_password:
        loaded_wallet = WalletYoroi(args.yoroi_master_password)

    # Set the default number of threads to use. For GPU processing, things like hyperthreading are unhelpful, so use physical cores only...
    if not args.threads:
        if not args.enable_opencl or type(loaded_wallet) is WalletElectrum28: # Not (generally) worthwhile having more than 2 threads when using OpenCL due to the relatively simply hash verification (unlike seed recovery)
            args.threads = logical_cpu_cores
        else:
            if args.btcrseed:
                args.threads = logical_cpu_cores
            else:
                args.threads = 2

    # Prompt for data extracted by one of the extract-* scripts
    # instead of loading a wallet file
    if args.data_extract or args.data_extract_string:
        key_crc_base64 = kwds.get("data_extract")  # for unittest
        if args.data_extract_string:
            key_crc_base64 = args.data_extract_string
        if not key_crc_base64:
            if tokenlist_file == sys.stdin:
                print("Warning: order of data on stdin is: optional extra command-line arguments, key data, rest of tokenlist", file=sys.stderr)
            elif args.passwordlist == "-" and not sys.stdin.isatty():  # if isatty, friendly prompts are provided instead
                print("Warning: order of data on stdin is: key data, password list", file=sys.stderr)
            #
            key_prompt = "Please enter the data from the extract script\n> "  # the default friendly prompt
            try:
                if not sys.stdin.isatty() or sys.stdin.peeked:
                    key_prompt = "Reading extract data from stdin\n" # message to use if key data has already been entered
            except AttributeError: pass
            key_crc_base64 = input(key_prompt)
        #
        # Emulates load_global_wallet(), but using the base64 key data instead of a wallet
        # file (this sets the loaded_wallet global, and returns the validated CRC)
        key_crc = load_from_base64_key(key_crc_base64)
        #
        if isinstance(loaded_wallet, WalletMsigna):
            if args.msigna_keychain:
                print("Warning: ignoring --msigna-keychain (the extract script has already chosen the keychain)")
        elif args.msigna_keychain:
            print("Warning: ignoring --msigna-keychain (--data-extract is not from an mSIGNA vault)")
        #
        # If autosaving, either check the key_crc during a session restore to make sure we're
        # actually restoring the exact same session, or save it for future such checks
        if savestate:
            if restored:
                if key_crc != savestate["key_crc"]:
                    error_exit("can't restore previous session: the encrypted key entered is not the same")
            else:
                savestate["key_crc"] = key_crc

    ##############################
    # OpenCL related arguments
    ##############################

    try: #This will fail during some older unit tests if there is no loaded wallet
        loaded_wallet.opencl = False
        loaded_wallet.opencl_algo = -1
        loaded_wallet.opencl_context_pbkdf2_sha1 = -1
    except AttributeError:
        pass

    # Parse and syntax check all of the GPU related options
    if args.enable_opencl:
        try:
            if loaded_wallet._iter_count == 0: # V0 blockchain wallets have an iter_count of zero and don't benefit from GPU acceleration...
                print("ERROR: The version of your blockchain.com wallet doesn't support OpenCL acceleration, this cannot changed. Please disable it and try again...")
                exit()
        except AttributeError: #BIP39 wallets don't have an iter_count in the same way as other wallets
            pass
        # Force the multiprocessing mode so that OpenCL will still be happy to run multiple threads. (Otherwise it crashes in Linux)
        try:
            multiprocessing.set_start_method('spawn')
        except RuntimeError: # Catch and ignore error if running multiple phases
            pass
        print()
        print("OpenCL: Available Platforms")
        info = opencl_information()
        info.printplatforms()
        print()
        if not hasattr(loaded_wallet, "_return_verified_password_or_false_opencl"):
            if args.bip39:
                error_exit("Wallet Type: " + loaded_wallet.__class__.__name__ + " does not support OpenCL acceleration for Passphrase Recovery")
            else:
                error_exit("Wallet Type: " + loaded_wallet.__class__.__name__ + " does not support OpenCL acceleration")

        loaded_wallet.opencl = True
        # Append GPU related arguments to be sent to BTCrpass

        #
        if args.opencl_platform:
            loaded_wallet.opencl_platform = args.opencl_platform[0]
            loaded_wallet.opencl_device_worksize = 0
            for device in pyopencl.get_platforms()[args.opencl_platform[0]].get_devices():
                if device.max_work_group_size > loaded_wallet.opencl_device_worksize:
                    loaded_wallet.opencl_device_worksize = device.max_work_group_size
        #
        # Else if specific devices weren't requested, try to build a good default list
        else:
            btcrecover.opencl_helpers.auto_select_opencl_platform(loaded_wallet)

        print("OpenCL: Using Platform:", loaded_wallet.opencl_platform)

        if args.opencl_devices:
            loaded_wallet.opencl_devices = args.opencl_devices.split(",")
            loaded_wallet.opencl_devices = [int(x) for x in loaded_wallet.opencl_devices]
            if max(loaded_wallet.opencl_devices) > (len(pyopencl.get_platforms()[loaded_wallet.opencl_platform].get_devices()) - 1):
                print("Error: Invalid OpenCL device selected")
                exit()

        loaded_wallet.opencl_algo = 0

        if args.opencl_workgroup_size:
            loaded_wallet.opencl_device_worksize = args.opencl_workgroup_size[0]
            loaded_wallet.chunksize = args.opencl_workgroup_size[0]
        else:
            # TODO: For BIP-38, the chunksize and opencl workgroup size should
            #       be detected automatically.
            if args.bip38:
                loaded_wallet.chunksize = 16
            else:
                loaded_wallet.chunksize = loaded_wallet.opencl_device_worksize


        print("OpenCL: Using Work Group Size: ", loaded_wallet.chunksize)
        print()

    # Parse and syntax check all of the GPU related options
    if args.enable_gpu:
        if not hasattr(loaded_wallet, "init_opencl_kernel"):
            error_exit(loaded_wallet.__class__.__name__ + " does not support GPU acceleration")
        devices_avail = list(get_opencl_devices())  # all available OpenCL device objects
        if not devices_avail:
            error_exit("no supported GPUs found")
        if args.int_rate <= 0:
            error_exit("--int-rate must be > 0")
        #
        # If specific devices were requested by name, build a list of devices from those available
        if args.gpu_names:
            # Create a list of names of available devices, exactly the same way as --list-gpus except all lower case
            avail_names = []  # will be the *names* of available devices
            for i, dev in enumerate(devices_avail, 1):
                avail_names.append("#"+str(i)+" "+dev.name.strip().lower())
            #
            devices = []  # will be the list of devices to actually use, taken from devices_avail
            for device_name in args.gpu_names:  # for each name specified at the command line
                if device_name == "":
                    error_exit("empty name in --gpus")
                device_name = device_name.lower()
                for i, avail_name in enumerate(avail_names):
                    if device_name in avail_name:  # if the name at the command line matches an available one
                        devices.append(devices_avail[i])
                        avail_names[i] = ""  # this device isn't available a second time
                        break
                else:  # if for loop exits normally, and not via the break above
                    error_exit("can't find GPU whose name contains '"+device_name+"' (use --list-gpus to display available GPUs)")
        #
        # Else if specific devices weren't requested, try to build a good default list
        else:
            best_score_sofar = -1
            for dev in devices_avail:
                cur_score = 0
                if   dev.type & pyopencl.device_type.ACCELERATOR: cur_score += 8  # always best
                elif dev.type & pyopencl.device_type.GPU:         cur_score += 4  # better than CPU
                if   "nvidia" in dev.vendor.lower():              cur_score += 2  # is never an IGP: very good
                elif "amd"    in dev.vendor.lower():              cur_score += 1  # sometimes an IGP: good
                if cur_score >= best_score_sofar:                                 # (intel is always an IGP)
                    if cur_score > best_score_sofar:
                        best_score_sofar = cur_score
                        devices = []
                    devices.append(dev)
            #
            # Multiple best devices are only permitted if they seem to be identical
            device_name = devices[0].name
            for dev in devices[1:]:
                if dev.name != device_name:
                    error_exit("can't automatically determine best GPU(s), please use the --gpu-names option")
        #
        # --global-ws and --local-ws lists must be the same length as the number of devices to use, unless
        # they are of length one in which case they are repeated until they are the correct length
        for argname, arglist in ("--global-ws", args.global_ws), ("--local-ws", args.local_ws):
            if len(arglist) == len(devices): continue
            if len(arglist) != 1:
                error_exit("number of", argname, "integers must be either one or be the number of GPUs utilized")
            arglist.extend(arglist * (len(devices) - 1))
        #
        # Check the values of --global-ws and --local-ws
        local_ws_warning = False
        if args.local_ws[0] is not None:  # if one is specified, they're all specified
            for i in range(len(args.local_ws)):
                if args.local_ws[i] < 1:
                    error_exit("each --local-ws must be a postive integer")
                if args.local_ws[i] > devices[i].max_work_group_size:
                    error_exit("--local-ws of", args.local_ws[i], "exceeds max of", devices[i].max_work_group_size, "for GPU '"+devices[i].name.strip()+"'")
                if args.global_ws[i] % args.local_ws[i] != 0:
                    error_exit("each --global-ws ("+str(args.global_ws[i])+") must be evenly divisible by its --local-ws ("+str(args.local_ws[i])+")")
                if args.local_ws[i] % 32 != 0 and not local_ws_warning:
                    print("Warning: each --local-ws should probably be divisible by 32 for good performance", file=sys.stderr)
                    local_ws_warning = True
        for ws in args.global_ws:
            if ws < 1:
                error_exit("each --global-ws must be a postive integer")
            if ws % 32 != 0:
                print("Warning: each --global-ws should probably be divisible by 32 for good performance", file=sys.stderr)
                break

        if args.enable_gpu:
            #If we are dealing with a Bitcoin Core wallet
            if args.threads != parser.get_default("threads"):
                print("Warning: --threads ignored for GPU based Bitcoin Core recovery", file=sys.stderr)
            args.threads = 1
            extra_opencl_args = ()
            loaded_wallet.init_opencl_kernel(devices, args.global_ws, args.local_ws, args.int_rate, *extra_opencl_args)
    #
    # if not --enable-gpu: sanity checks
    else:
        for argkey in "gpu_names", "global_ws", "local_ws", "int_rate":
            if args.__dict__[argkey] != parser.get_default(argkey):
                print("Warning: --"+argkey.replace("_", "-"), "is ignored without --enable-gpu", file=sys.stderr)


    # If specified, use a custom base password generator instead of a tokenlist or passwordlist file
    global base_password_generator, has_any_wildcards
    if base_iterator:
        if args.seedgenerator is False:
            assert not args.passwordlist, "can't specify --passwordlist with base_iterator"
        # (--tokenlist is already excluded by argparse when base_iterator is specified)
        base_password_generator = base_iterator
        has_any_wildcards       = args.has_wildcards  # allowed if requested

    # If specified, usa a custom password generator for performance testing
    global performance_base_password_generator
    performance_base_password_generator = perf_iterator if perf_iterator \
        else default_performance_base_password_generator

    if args.performance:
        base_password_generator = performance_base_password_generator
        has_any_wildcards       = args.has_wildcards  # allowed if requested
        if args.listpass:
            error_exit("--performance tests require a wallet or data-extract")  # or a custom checker

    # ETAs are always disabled with --listpass or --performance
    if args.listpass or args.performance:
        args.no_eta = True


    # If we're using a passwordlist file, open it here. If we're opening stdin, read in at least an
    # initial portion. If we manage to read up until EOF, then we won't need to disable ETA features.
    # TODO: support --autosave with --passwordlist files and short stdin inputs
    global passwordlist_file, initial_passwordlist, passwordlist_allcached
    passwordlist_file = open_or_use(args.passwordlist, "r", kwds.get("passwordlist"),
                                    permit_stdin=True, decoding_errors="replace")
    try:
        loaded_wallet.passwordlist_file = args.passwordlist # There are some instance where the generator will be initialised without a loaded wallet, so ignore these
    except AttributeError:
        pass

    if passwordlist_file:
        initial_passwordlist    = []
        passwordlist_allcached  = False
        has_any_wildcards       = False
        base_password_generator = passwordlist_base_password_generator
        #
        if passwordlist_file == sys.stdin:
            passwordlist_isatty = sys.stdin.isatty()
            if passwordlist_isatty:  # be user friendly
                print("Please enter your password guesses, one per line (with no extra spaces)")
                print(exit)  # os-specific version of "Use exit() or Ctrl-D (i.e. EOF) to exit"
            else:
                print("Reading passwordlist from stdin")
            #
            for line_num in range(1, 1000000):
                line = passwordlist_file.readline()
                eof  = not line
                line = line.strip("\r\n")
                if eof or passwordlist_isatty and line == "exit()":
                    passwordlist_allcached = True
                    break
                try:
                    check_chars_range(line, "line", no_replacement_chars=True)
                except SystemExit as e:
                    passwordlist_warn(None if passwordlist_isatty else line_num, e.code)
                    line = None  # add a None to the list so we can count line numbers correctly
                if args.has_wildcards and "%" in line:
                    count_or_error_msg = count_valid_wildcards(line, permit_contracting_wildcards=True)
                    if isinstance(count_or_error_msg, str):
                        passwordlist_warn(None if passwordlist_isatty else line_num, count_or_error_msg)
                        line = None  # add a None to the list so we can count line numbers correctly
                    else:
                        has_any_wildcards = True
                        try:
                            load_backreference_maps_from_token(line)
                        except IOError as e:
                            passwordlist_warn(None if passwordlist_isatty else line_num, e)
                            line = None  # add a None to the list so we can count line numbers correctly
                initial_passwordlist.append(line)
            #
            if not passwordlist_allcached and not args.no_eta:
                # ETA calculations require that the passwordlist file is seekable or all in RAM
                print("Warning: --no-eta has been enabled because --passwordlist is stdin and is large", file=sys.stderr)
                args.no_eta = True
        #
        if not passwordlist_allcached and args.has_wildcards:
            has_any_wildcards = True  # If not all cached, need to assume there are wildcards


    # Some final sanity checking, now that args.no_eta's value is known
    if args.no_eta:  # always true for --listpass and --performance
        if not args.no_dupchecks:
            if args.performance:
                print("Warning: --performance without --no-dupchecks will eventually cause an out-of-memory error", file=sys.stderr)
            elif not args.listpass:
                print("Warning: --no-eta without --no-dupchecks can cause out-of-memory failures while searching", file=sys.stderr)
        if args.max_eta != parser.get_default("max_eta"):
            print("Warning: --max-eta is ignored with --no-eta, --listpass, or --performance", file=sys.stderr)


    # If we're using a tokenlist file, call parse_tokenlist() to parse it.
    if tokenlist_file:
        if tokenlist_file == sys.stdin:
            print("Reading tokenlist from stdin")
        parse_tokenlist(tokenlist_file, tokenlist_first_line_num)
        base_password_generator = tokenlist_base_password_generator


    # Open a new autosave file (if --restore was specified, the restore file
    # is still open and has already been assigned to autosave_file instead)
    if savestate and not restored:
        global autosave_nextslot
        autosave_file = open_or_use(args.autosave, "wb", kwds.get("autosave"), new_or_empty=True)
        if not autosave_file:
            error_exit("--autosave file '"+args.autosave+"' already exists, won't overwrite")
        autosave_nextslot = 0
        print("Using autosave file '"+args.autosave+"'")


    # Process any --exclude-passwordlist file: create the password_dups object earlier than normal and
    # instruct it to always consider passwords found in this file as duplicates (so they'll be skipped).
    # This is done near the end because it may take a while (all the syntax checks are done by now).
    if args.exclude_passwordlist:
        exclude_file = open_or_use(args.exclude_passwordlist, "r", kwds.get("exclude_passwordlist"), permit_stdin=True)
        if exclude_file == tokenlist_file:
            error_exit("can't use stdin for both --tokenlist and --exclude-passwordlist")
        if exclude_file == passwordlist_file:
            error_exit("can't use stdin for both --passwordlist and --exclude-passwordlist")
        #
        global password_dups
        password_dups = DuplicateChecker()
        sha1          = hashlib.sha1() if savestate else None
        try:
            for excluded_pw in exclude_file:
                excluded_pw = excluded_pw.strip("\r\n")
                check_chars_range(excluded_pw, "--exclude-passwordlist file")
                password_dups.exclude(excluded_pw)  # now is_duplicate(excluded_pw) will always return True
                if sha1:
                    sha1.update(excluded_pw.encode("utf_8"))
        except MemoryError:
            error_exit("not enough memory to store entire --exclude-passwordlist file")
        finally:
            if exclude_file != sys.stdin:
                exclude_file.close()
        #
        # If autosaving, take the hash of the excluded passwords and either
        # check it during a session restore to make sure we're actually
        # restoring the exact same session, or save it for future such checks
        if savestate:
            exclude_passwordlist_hash = sha1.digest()
            del sha1
            if restored:
                if exclude_passwordlist_hash != savestate["exclude_passwordlist_hash"]:
                    error_exit("can't restore previous session: the exclude-passwordlist file has changed")
            else:
                savestate["exclude_passwordlist_hash"] = exclude_passwordlist_hash
        #
        # Normally password_dups isn't even created when --no-dupchecks is specified, but it's required
        # for exclude-passwordlist; instruct the password_dups to disable future duplicate checking
        if args.no_dupchecks:
            password_dups.disable_duplicate_tracking()

    if not disable_security_warnings:
        # Print a security warning before giving users the chance to enter ir seed....
        # Also a good idea to keep this warning as late as possible in terms of not needing it to be display for --version --help, or if there are errors in other parameters.
        print("* * * * * * * * * * * * * * * * * * * *")
        print("*          Security: Warning          *")
        print("* * * * * * * * * * * * * * * * * * * *")
        print()
        print(
            "Most crypto wallet software and hardware wallets go to great lengths to protect your wallet password, seed phrase and private keys. BTCRecover isn't designed to offer this level of security, so it is possible that malware on your PC could gain access to this sensitive information while it is stored in memory in the use of this tool...")
        print()
        print(
            "As a precaution, you should run this tool in a secure, offline environment and not simply use your normal, internet connected desktop environment... At the very least, you should disconnect your PC from the network and only reconnect it after moving your funds to a new seed... (Or if you run the tool on your internet conencted PC, move it to a new seed as soon as practical)")
        print()
        print("You can disable this message by running this tool with the --dsw argument")
        print()
        print("* * * * * * * * * * * * * * * * * * * *")
        print("*          Security: Warning          *")
        print("* * * * * * * * * * * * * * * * * * * *")
        print()


    # If something has been redirected to stdin and we've been reading from it, close
    # stdin now so we don't keep the redirected files alive while running, but only
    # if we're done with it (done reading the passwordlist_file and no --pause option)
    if (    not sys.stdin.closed and not sys.stdin.isatty() and (
                args.data_extract                or
                tokenlist_file    == sys.stdin   or
                passwordlist_file == sys.stdin   or
                args.exclude_passwordlist == '-' or
                args.android_pin                 or
                args.blockchain_secondpass       or
                args.mnemonic_prompt
            ) and (
                passwordlist_file != sys.stdin   or
                passwordlist_allcached
            ) and not pause_registered ):
        sys.stdin.close()   # this doesn't really close the fd
        try:   os.close(0)  # but this should, where supported
        except Exception: pass

    if tokenlist_file and not (pause_registered and tokenlist_file == sys.stdin):
        tokenlist_file.close()


# Builds and returns a dict (e.g. typos_map) mapping replaceable characters to their replacements.
#   map_file       -- an open file object (which this function will close)
#   running_hash   -- (opt.) adds the map's data to the hash object
#   feature_name   -- (opt.) used to generate more descriptive error messages
#   same_permitted -- (opt.) if True, the input value may be mapped to the same output value
def parse_mapfile(map_file, running_hash = None, feature_name = "map", same_permitted = False):
    map_data = dict()
    try:
        for line_num, line in enumerate(map_file, 1):
            if line.startswith("#"): continue  # ignore comments
            #
            # Remove the trailing newline, then split the line exactly
            # once on the specified delimiter (default: whitespace)
            split_line = line.strip("\r\n").split(args.delimiter, 1)
            if split_line in ([], [tstr('')]): continue  # ignore empty lines
            if len(split_line) == 1:
                error_exit(feature_name, "file '"+map_file.name+"' has an empty replacement list on line", line_num)
            if args.delimiter is None: split_line[1] = split_line[1].rstrip()  # ignore trailing whitespace by default

            check_chars_range(tstr().join(split_line), feature_name + " file" + (" '" + map_file.name + "'" if hasattr(map_file, "name") else ""))
            for c in split_line[0]:  # (c is the character to be replaced)
                replacements = duplicates_removed(str(map_data.get(c, tstr())) + split_line[1])
                if not same_permitted and c in replacements:
                    map_data[c] = "".join(list(filter(lambda r: r != c, replacements)))
                else:
                    map_data[c] = replacements
    finally:
        map_file.close()

    # If autosaving, take a hash of the map_data so it can either be checked (later)
    # during a session restore to make sure we're actually restoring the exact same
    # session, or can be saved for future such checks
    if running_hash:
        for k in sorted(map_data.keys()):  # must take the hash in a deterministic order (not in map_data order)
            v = map_data[k]
            running_hash.update(k.encode("utf_8") + v.encode("utf_8"))

    return map_data


################################### Tokenfile Parsing ###################################


# Build up the token_lists structure, a list of lists, reflecting the tokenlist file.
# Each list in the token_lists list is preceded with a None element unless the
# corresponding line in the tokenlist file begins with a "+" (see example below).
# Each token is represented by a string if that token is not anchored, or by an
# AnchoredToken object used to store the begin and end fields
#
# EXAMPLE FILE:
#     #   Lines that begin with # are ignored comments
#     #
#     an_optional_token_exactly_one_per_line...
#     ...may_or_may_not_be_tried_per_guess
#     #
#     mutually_exclusive  token_list  on_one_line  at_most_one_is_tried
#     #
#     +  this_required_token_was_preceded_by_a_plus_in_the_file
#     +  exactly_one_of_these  tokens_are_required  and_were_preceded_by_a_plus
#     #
#     ^if_present_this_is_at_the_beginning  if_present_this_is_at_the_end$
#     #
#     ^2$if_present_this_is_second ^5$if_present_this_is_fifth
#     #
#     ^2,4$if_present_its_second_third_or_fourth_(but_never_last)
#     ^2,$if_present_this_is_second_or_greater_(but_never_last)
#     ^,$exactly_the_same_as_above
#     ^,3$if_present_this_is_third_or_less_(but_never_first_or_last)
#
# RESULTANT token_lists ==
# [
#     [ None,  'an_optional_token_exactly_one_per_line...' ],
#     [ None,  '...may_or_may_not_be_tried_per_guess' ],
#
#     [ None,  'mutually_exclusive',  'token_list',  'on_one_line',  'at_most_one_is_tried' ],
#
#     [ 'this_required_token_was_preceded_by_a_plus_in_the_file' ],
#     [ 'exactly_one_of_these',  'tokens_are_required',  'and_were_preceded_by_a_plus' ],
#
#     [ AnchoredToken(begin=0), AnchoredToken(begin="$") ],
#
#     [ AnchoredToken(begin=1), AnchoredToken(begin=4) ],
#
#     [ AnchoredToken(begin=1, end=3) ],
#     [ AnchoredToken(begin=1, end=sys.maxint) ],
#     [ AnchoredToken(begin=1, end=sys.maxint) ],
#     [ AnchoredToken(begin=1, end=2) ]
# ]

# After creation, AnchoredToken must not be changed: it creates and caches the return
# values for __str__ and __hash__ for speed on the assumption they don't change
class AnchoredToken(object):
    # The possible values for the .type attribute:
    POSITIONAL = 1  # has a .pos attribute
    RELATIVE   = 2  # same as ^
    MIDDLE     = 3  # has .begin and .end attributes

    def __init__(self, token, line_num = "?"):
        if token.startswith("^"):
            # If it is a syntactically correct positional, relative, or middle anchor
            match = re.match(r"\^(?:(?P<begin>\d+)?(?P<middle>,)(?P<end>\d+)?|(?P<rel>[rR])?(?P<pos>\d+))[\^$]", token)
            if match:
                # If it's a middle (ranged) anchor
                if match.group("middle"):
                    begin = match.group("begin")
                    end   = match.group("end")
                    cached_str = tstr("^")  # begin building the cached __str__
                    if begin is None:
                        begin = 2
                    else:
                        begin = int(begin)
                        if begin > 2:
                            cached_str += tstr(begin)
                    cached_str += tstr(",")
                    if end is None:
                        end = sys.maxsize
                    else:
                        end = int(end)
                        cached_str += tstr(end)
                    cached_str += tstr("^")
                    if begin > end:
                        error_exit("anchor range of token on line", line_num, "is invalid (begin > end)")
                    if begin < 2:
                        error_exit("anchor range of token on line", line_num, "must begin with 2 or greater")
                    self.type  = AnchoredToken.MIDDLE
                    self.begin = begin - 1
                    self.end   = end   - 1 if end != sys.maxsize else end
                #
                # If it's a positional or relative anchor
                elif match.group("pos"):
                    pos = int(match.group("pos"))
                    cached_str = tstr("^")  # begin building the cached __str__
                    if match.group("rel"):
                        cached_str += tstr("r") + tstr(pos) + tstr("^")
                        self.type = AnchoredToken.RELATIVE
                        self.pos  = pos
                    else:
                        if pos < 1:
                            error_exit("anchor position of token on line", line_num, "must be 1 or greater")
                        if pos > 1:
                            cached_str += tstr(pos) + tstr("^")
                        self.type = AnchoredToken.POSITIONAL
                        self.pos  = pos - 1
                #
                else:
                    assert False, "AnchoredToken.__init__: determined anchor type"

                self.text = token[match.end():]  # same for positional, relative, and middle anchors
            #
            # Else it's a begin anchor
            else:
                if len(token) > 1 and token[1] in "0123456789,":
                    print("Warning: token on line", line_num, "looks like it might be a positional or middle anchor, " +
                          "but it can't be parsed correctly, so it's assumed to be a simple beginning anchor instead", file=sys.stderr)
                if len(token) > 2 and token[1].lower() == "r" and token[2] in "0123456789":
                    print("Warning: token on line", line_num, "looks like it might be a relative anchor, " +
                          "but it can't be parsed correctly, so it's assumed to be a simple beginning anchor instead", file=sys.stderr)
                cached_str = tstr("^")  # begin building the cached __str__
                self.type  = AnchoredToken.POSITIONAL
                self.pos   = 0
                self.text  = token[1:]
            #
            if self.text.endswith("$"):
                error_exit("token on line", line_num, "is anchored with both ^ at the beginning and $ at the end")
            #
            cached_str += self.text  # finish building the cached __str__
        #
        # Parse end anchor if present
        elif token.endswith("$"):
            cached_str = token
            self.type  = AnchoredToken.POSITIONAL
            self.pos   = b"$"
            self.text  = token[:-1]
        #
        else: raise ValueError("token passed to AnchoredToken constructor is not an anchored token")
        #
        self.cached_str  = sys.intern(cached_str) if type(cached_str) is str else cached_str
        self.cached_hash = hash(self.cached_str)
        if self.text == "":
            print("Warning: token on line", line_num, "contains only an anchor (and zero password characters)", file=sys.stderr)

    # For sets
    def __hash__(self):      return self.cached_hash
    def __eq__(self, other): return     isinstance(other, AnchoredToken) and self.cached_str == other.cached_str
    def __ne__(self, other): return not isinstance(other, AnchoredToken) or  self.cached_str != other.cached_str
    # For sort (so that tstr() can be used as the key function)
    def __str__(self):       return     str(self.cached_str)
    def __unicode__(self):   return str(self.cached_str)
    # For hashlib
    def __repr__(self):      return self.__class__.__name__ + "(" + repr(self.cached_str) + ")"

def split_unquoted(string, delimiter=None):
    """
    Split a string on a given delimiter.

    Similar to Python .split() but adds the ability to skip splitting on the
    parts of the string that are surrounded by a double quotation mark (").

    >>> split_unquoted('a "b c" d', ' ')
    ['a', 'b c', 'd']

    If the delimiter is not specified or is None, it is assumed to be a single
    whitespace.

    >>> split_unquoted('a "b c" d')
    ['a', 'b c', 'd']
    >>> split_unquoted('a "b c" d', None)
    ['a', 'b c', 'd']

    The double quotation mark (") can be escaped by placing (\) before it, and
    the backslash (\) can be escaped by placing a backslash (\) before it.

    Skipping any other character will raise a ValueError.
    """
    if delimiter is None:
        delimiter = ' '
    result = []
    word = ''
    quote_open = False
    i = 0
    while i < len(string):
        # Try to skip the next char if we have a backslash
        if string[i] == '\\' and i + 1 < len(string):
            if string[i + 1] not in ['"', '\\']:
                raise ValueError("Bad escape '\\{}', your can only escape one of the following chars: '\\' or '\"'.".format(string[i + 1]))
            word += string[i + 1]
            i = i + 2
            continue

        # Unescaped double quote should not be added to the string
        if string[i] == '"':
            quote_open = not quote_open
            i = i + 1
            continue

        # Do not split inside a quoted string
        if quote_open:
            word += string[i]
            i = i + 1
        else:
            if string[i: i + len(delimiter)] != delimiter:
                word += string[i]
                i = i + 1
            else:
                if word:
                    result.append(word)
                word = ''
                i = i + len(delimiter)

    if quote_open:
        raise ValueError("The following line has unbalanced quotes: {}".format(string))

    # If the end is reached without finding a split, add the remaining chars to the results
    if word:
        result.append(word)

    return result

def parse_tokenlist(tokenlist_file, first_line_num = 1):
    global token_lists
    global has_any_duplicate_tokens, has_any_wildcards, has_any_anchors

    if args.no_dupchecks < 3:
        has_any_duplicate_tokens = False
        token_set_for_dupchecks  = set()
    has_any_wildcards   = False
    has_any_anchors     = False
    token_lists         = []

    for line_num, line in enumerate(tokenlist_file, first_line_num):

        # Ignore comments
        if line.startswith("#"):
            if re.match("#\s*--", line, re.UNICODE):
                print("Warning: all options must be on the first line, ignoring options on line", str(line_num), file=sys.stderr)
            continue

        # Start off assuming these tokens are optional (no preceding "+");
        # if it turns out there is a "+", we'll remove this None later
        new_list = [None]

        # Remove the trailing newline, then split the line on the
        # specified delimiter (default: whitespace) to get a list of tokens
        new_list.extend( split_unquoted(line.strip("\r\n"), args.delimiter) )

        # Ignore empty lines
        if new_list in ([None], [None, tstr('')]): continue

        # If a "+" is present at the beginning followed by at least one token,
        # then exactly one of the token(s) is required. This is noted in the structure
        # by removing the preceding None we added above (and also delete the "+")
        if new_list[1] == "+" and len(new_list) > 2:
            del new_list[0:2]

        # Check token syntax and convert any anchored tokens to an AnchoredToken object
        for i, token in enumerate(new_list):
            if token is None: continue

            check_chars_range(token, "token on line " + str(line_num))

            # Syntax check any wildcards, and load any wildcard backreference maps
            count_or_error_msg = count_valid_wildcards(token, permit_contracting_wildcards=True)
            if isinstance(count_or_error_msg, str):
                error_exit("on line", str(line_num)+":", count_or_error_msg)
            elif count_or_error_msg:
                has_any_wildcards = True  # (a global)
                load_backreference_maps_from_token(token)

            # Check for tokens which look suspiciously like command line options
            # (using a private ArgumentParser member func is asking for trouble...)
            if token.startswith("--") and parser_common._get_option_tuples(token):
                if line_num == 1:
                    print("Warning: token on line 1 looks like an option, "
                               "but line 1 did not start like this: #--option1 ...", file=sys.stderr)
                else:
                    print("Warning: token on line", str(line_num), "looks like an option, "
                               " but all options must be on the first line", file=sys.stderr)

            # Parse anchor if present and convert to an AnchoredToken object
            if token.startswith("^") or token.endswith("$"):
                token = AnchoredToken(token, line_num)  # (the line_num is just for error messages)
                new_list[i] = token
                has_any_anchors = True

            # Keep track of the existence of any duplicate tokens for future optimization
            if args.no_dupchecks < 3 and not has_any_duplicate_tokens:
                if token in token_set_for_dupchecks:
                    has_any_duplicate_tokens = True
                    del token_set_for_dupchecks
                else:
                    token_set_for_dupchecks.add(token)

        # Add the completed list for this one line to the token_lists list of lists
        token_lists.append(new_list)

    # Tokens at the end of the outer token_lists get tried first below;
    # reverse the list here so that tokens at the beginning of the file
    # appear at the end of the list and consequently get tried first
    token_lists.reverse()

    # If autosaving, take a hash of the token_lists and backreference maps, and
    # either check them during a session restore to make sure we're actually
    # restoring the exact same session, or save them for future such checks
    if savestate:
        global backreference_maps_sha1
        token_lists_hash        = hashlib.sha1(repr(token_lists).encode('utf-8')).digest()
        backreference_maps_hash = backreference_maps_sha1.digest() if backreference_maps_sha1 else None
        if restored:
            if token_lists_hash != savestate["token_lists_hash"]:
                error_exit("can't restore previous session: the tokenlist file has changed")
            if backreference_maps_hash != savestate.get("backreference_maps_hash"):
                error_exit("can't restore previous session: one or more backreference maps have changed")
        else:
            savestate["token_lists_hash"] = token_lists_hash
            if backreference_maps_hash:
                savestate["backreference_maps_hash"] = backreference_maps_hash


# Load any map files referenced in wildcard backreferences in the passed token
def load_backreference_maps_from_token(token):
    global backreference_maps       # initialized to dict() in init_wildcards()
    global backreference_maps_sha1  # initialized to  None  in init_wildcards()
    # We know all wildcards present have valid syntax, so we don't need to use the full regex, but
    # we do need to capture %% to avoid parsing this as a backreference (it isn't one): %%;file;b
    for map_filename in re.findall(r"%[\d,]*;(.+?);\d*b|%%", token):
        if map_filename and map_filename not in backreference_maps:
            if savestate and not backreference_maps_sha1:
                backreference_maps_sha1 = hashlib.sha1()
            backreference_maps[map_filename] = \
                parse_mapfile(open(map_filename, "r"), backreference_maps_sha1, "backreference map", same_permitted=True)


################################### Password Generation ###################################


# Checks for duplicate hashable items in multiple identical runs
# (builds a cache in the first run to be memory efficient in future runs)
class DuplicateChecker(object):

    EXCLUDE = sys.maxsize

    def __init__(self):
        self._seen_once  = dict()  # tracks potential duplicates in run 0 only
        self._duplicates = dict()  # tracks having seen known duplicates in runs 1+
        self._run_number = 0       # incremented at the end of each run
        self._tracking   = True    # is duplicate tracking enabled?
                                   # (even if False, excluded items are still checked)

    # Returns True if x has already been seen in this run. If x has been
    # excluded, always returns True (even if it hasn't been seen yet).
    def is_duplicate(self, x):

        # The duplicates cache is built during the first run
        if self._run_number == 0:
            if x in self._duplicates:  # If it's the third+ time we've seen it (or 2nd+ & excluded):
                return True
            if x in self._seen_once:   # If it's the second time we've seen it, or it's excluded:
                self._duplicates[x] = self._seen_once.pop(x)  # move it to list of known duplicates
                return True
            # Otherwise it's the first time we've seen it
            if self._tracking:
                self._seen_once[x] = 1
            return False

        # The duplicates cache is available for lookup on second+ runs
        duplicate = self._duplicates.get(x)            # ==sys.maxint if it's excluded
        if duplicate:
            if duplicate <= self._run_number:          # First time we've seen it this run:
                self._duplicates[x] = self._run_number + 1  # mark it as having been seen this run
                return False
            else:                                     # Second+ time we've seen it this run, or it's excluded:
                return True
        return False                                  # Else it isn't a recorded duplicate

    # Adds x to the already-seen dict such that is_duplicate(x) will always return True
    def exclude(self, x):
        self._seen_once[x] = self.EXCLUDE

    # Future duplicates will be ignored (and will not consume additional memory), however
    # is_duplicate() will still return True for duplicates and exclusions seen/added so far
    def disable_duplicate_tracking(self):
        self._tracking = False

    # Must be called before the same list of items is revisited
    def run_finished(self):
        if self._run_number == 0:
            del self._seen_once  # No longer need this for second+ runs
        self._run_number += 1


# The main generator function produces all possible requested password permutations with no
# duplicates from the token_lists global as constructed above plus wildcard expansion or from
# the passwordlist file, plus up to a certain number of requested typos. Results are produced
# in lists of length chunksize, which can be changed by calling iterator.send((new_chunksize,
# only_yield_count)) (which does not itself return any passwords). If only_yield_count, then
# instead of producing lists, for each iteration single integers <= chunksize are produced
# (only the last integer might be < than chunksize), useful for counting or skipping passwords.
def init_password_generator():
    global password_dups, token_combination_dups, passwordlist_warnings
    password_dups = token_combination_dups = None
    passwordlist_warnings = 0
    # (re)set the min_typos argument default values to 0
    capslock_typos_generator.__defaults__ = (0,)
    swap_typos_generator    .__defaults__ = (0,)
    simple_typos_generator  .__defaults__ = (0,)
    insert_typos_generator  .__defaults__ = (0,)
#
def password_generator(chunksize = 1, only_yield_count = False):
    assert chunksize > 0, "password_generator: chunksize > 0"

    generatingSeeds = False
    try:
        global loaded_wallet
        if loaded_wallet._checksum_in_generator:
            generatingSeeds = True
    except:
        pass

    # Used to communicate between typo generators the number of typos that have been
    # created so far during each password generated so that later generators know how
    # many additional typos, at most, they are permitted to add, and also if it is
    # the last typo generator that will run, how many, at least, it *must* add
    global typos_sofar
    typos_sofar = 0

    passwords_gathered = []
    passwords_count    = 0  # == len(passwords_gathered)
    worker_count = 0  # Only used if --worker is specified
    new_args = None

    # Initialize this global if not already initialized but only
    # if they should be used; see its usage below for more details
    global password_dups
    if password_dups is None and args.no_dupchecks < 1 and args.seedgenerator == False:
        password_dups = DuplicateChecker()

    # Copy a few globals into local for a small speed boost
    l_generator_product = generator_product
    l_regex_only        = regex_only
    l_regex_never       = regex_never
    l_password_dups     = password_dups
    l_args_worker       = args.worker
    l_seed_generator = args.seedgenerator

    if l_args_worker:
        l_workers_total = workers_total
        l_worker_id     = worker_id

    # Build up the modification_generators list; see the inner loop below for more details
    modification_generators = []
    if l_seed_generator is False: #If using generators to generate seed phrases from token/password list, then ignore modification generators
        if has_any_wildcards:    modification_generators.append( expand_wildcards_generator )
        if args.typos_capslock:  modification_generators.append( capslock_typos_generator   )
        if args.typos_swap:      modification_generators.append( swap_typos_generator       )
        if enabled_simple_typos: modification_generators.append( simple_typos_generator     )
        if args.typos_insert:    modification_generators.append( insert_typos_generator     )
    modification_generators_len = len(modification_generators)

    # Only the last typo generator needs to enforce a min-typos requirement
    if args.min_typos and (l_seed_generator is False):
        assert modification_generators[-1] != expand_wildcards_generator
        # set the min_typos argument default value
        modification_generators[-1].__defaults__ = (args.min_typos,)

    # The base password generator is set in parse_arguments(); it's either an iterable
    # or a generator function (which returns an iterator) that produces base passwords
    # usually based on either a tokenlist file (as parsed above) or a passwordlist file.
    for password_base in base_password_generator() if callable(base_password_generator) else base_password_generator:
        # The for loop below takes the password_base and applies zero or more modifications
        # to it to produce a number of different possible variations of password_base (e.g.
        # different wildcard expansions, typos, etc.)

        # modification_generators is a list of function generators each of which takes a
        # string and produces one or more password variations based on that string. It is
        # built just above, and is built differently depending on the token_lists (are any
        # wildcards present?) and the program options (were any typos requested?).
        #
        # If any modifications have been requested, create an iterator that will
        # loop through all combinations of the requested modifications
        if modification_generators_len:
            if modification_generators_len == 1:
                modification_iterator = modification_generators[0](password_base)
            else:
                modification_iterator = l_generator_product(password_base, *modification_generators)
        #
        # Otherwise just produce the unmodified password itself
        else:
            modification_iterator = (password_base,)

        for password in modification_iterator:

            # Check the password against the --regex-only and --regex-never options
            if l_regex_only  and not l_regex_only .search(password): continue
            if l_regex_never and     l_regex_never.search(password): continue

            # This is the check_only argument optionally passed
            # by external libraries to parse_arguments()
            if custom_final_checker and not custom_final_checker(password): continue

            # This duplicate check can be disabled via --no-dupchecks
            # because it can take up a lot of memory, sometimes needlessly
            if l_password_dups and l_password_dups.is_duplicate(password):  continue

            # Workers in a server pool ignore passwords not assigned to them
            if l_args_worker:
                skip_current_password = True
                if (worker_count % l_workers_total) in l_worker_id:
                        skip_current_password = False

                worker_count += 1
                if skip_current_password:
                    continue

            if generatingSeeds: #Skip seeds that don't have a valid BIP39 checksum
                if not loaded_wallet._verify_checksum(password):
                    continue

            # Produce the password(s) or the count once enough of them have been accumulated
            passwords_count += 1
            if only_yield_count:
                if passwords_count >= chunksize:
                    new_args = yield passwords_count
                    passwords_count = 0
            else:
                passwords_gathered.append(password)
                if passwords_count >= chunksize:
                    new_args = yield passwords_gathered
                    passwords_gathered = []
                    passwords_count    = 0

            # Process new arguments received from .send(), yielding nothing back to send()
            if new_args:
                chunksize, only_yield_count = new_args
                assert chunksize > 0, "password_generator.send: chunksize > 0"
                new_args = None
                yield

        assert typos_sofar == 0, "password_generator: typos_sofar == 0 after all typo generators have finished"

    if l_password_dups: l_password_dups.run_finished()

    # Produce the remaining passwords that have been accumulated
    if passwords_count > 0:
        yield passwords_count if only_yield_count else passwords_gathered


# This generator utility is a bit like itertools.product. It takes a list of iterators
# and invokes them in (the equivalent of) a nested for loop, except instead of a list
# of simple iterators it takes a list of generators each of which expects to be called
# with a single argument. generator_product calls the first generator with the passed
# initial_value, and then takes each value it produces and calls the second generator
# with each, and then takes each value the second generator produces and calls the
# third generator with each, etc., until there are no generators left, at which point
# it produces all the values generated by the last generator.
#
# This can be useful in the case you have a list of generators, each of which is
# designed to produce a number of variations of an initial value, and you'd like to
# string them together to get all possible (product-wise) variations.
#
# TODO: implement without recursion?
def generator_product(initial_value, generator, *other_generators):
    if other_generators == ():
        for final_value in generator(initial_value):
            yield final_value
    else:
        for intermediate_value in generator(initial_value):
            for final_value in generator_product(intermediate_value, *other_generators):
                yield final_value


def combine_with_separators(tokens, separators):
    for seps in itertools.product(separators, repeat=len(tokens) - 1):
        c = [x for x in itertools.chain.from_iterable(itertools.zip_longest(tokens, seps)) if x]
        yield tuple(c)

# The tokenlist generator function produces all possible password permutations from the
# token_lists global as constructed by parse_tokenlist(). These passwords are then used
# by password_generator() as base passwords that can undergo further modifications.
def tokenlist_base_password_generator():

    # Initialize this global if not already initialized but only
    # if they should be used; see its usage below for more details
    global token_combination_dups
    if token_combination_dups is None and args.no_dupchecks < 2 and has_any_duplicate_tokens:
        token_combination_dups = DuplicateChecker()

    # Copy a few globals into local for a small speed boost
    l_len                    = len
    l_args_min_tokens        = args.min_tokens
    l_args_max_tokens        = args.max_tokens
    l_has_any_anchors        = has_any_anchors
    l_type                   = type
    l_token_combination_dups = token_combination_dups
    l_tuple                  = tuple
    l_sorted                 = sorted
    l_list                   = list
    l_tstr                   = tstr
    l_seed_generator         = args.seedgenerator

    # Choose between the custom duplicate-checking and the standard itertools permutation
    # functions for the outer loop unless the custom one has been specifically disabled
    # with three (or more) --no-dupcheck options.
    if args.keep_tokens_order:
        permutations_function = lambda x: [tuple(reversed(x))]
    else:
        if args.no_dupchecks < 3 and has_any_duplicate_tokens:
            permutations_function = permutations_nodups
        else:
            permutations_function = itertools.permutations

    # The outer loop iterates through all possible (unordered) combinations of tokens
    # taking into account the at-most-one-token-per-line rule. Note that lines which
    # were not required (no "+") have a None in their corresponding list; if this
    # None item is chosen for a tokens_combination, then this tokens_combination
    # corresponds to one without any token from that line, and we we simply remove
    # the None from this tokens_combination (product_limitedlen does this on its own,
    # itertools.product does not so it's done below).
    #
    # First choose which product generator to use: the custom product_limitedlen
    # might be faster (possibly a lot) if a large --min-tokens or any --max-tokens
    # is specified at the command line, otherwise use the standard itertools version.
    using_product_limitedlen = l_args_min_tokens > 5 or l_args_max_tokens < sys.maxsize
    if using_product_limitedlen:
        product_generator = product_limitedlen(*token_lists, minlen=l_args_min_tokens, maxlen=l_args_max_tokens)
    else:
        product_generator = itertools.product(*token_lists)


    for tokens_combination in product_generator:
        # Remove any None's, then check against token length constraints:
        # (product_limitedlen, if used, has already done all this)
        if not using_product_limitedlen:
            #tokens_combination = filter(lambda t: t is not None, tokens_combination)
            tokens_combination = [x for x in tokens_combination if x is not None]
            if not l_args_min_tokens <= l_len(list(tokens_combination)) <= l_args_max_tokens: continue

        # There are three types of anchors: positional, middle/range, & relative. Positionals
        # only have a single possible position; middle anchors have a range, but are never
        # tried at the beginning or end; relative anchors appear in a certain order with
        # respect to each other. Below, build a tokens_combination_nopos list from
        # tokens_combination with all positional anchors removed. They will be inserted
        # back into the correct position later. Also search for invalid anchors of any
        # type: a positional anchor placed past the end of the current combination (based
        # on its length) or a middle anchor whose begin position is past *or at* the end.
        positional_anchors  = None  # (will contain strings, not AnchoredToken's)
        has_any_mid_anchors = False
        rel_anchors_count   = 0
        if l_has_any_anchors:
            tokens_combination_len   = l_len(list(tokens_combination))
            tokens_combination_nopos = []  # all tokens except positional ones
            invalid_anchors          = False
            for token in tokens_combination:
                if l_type(token) == AnchoredToken:
                    if token.type == AnchoredToken.POSITIONAL:  # a single-position anchor
                        pos = token.pos
                        if pos == b"$":
                            pos = tokens_combination_len - 1
                        elif pos >= tokens_combination_len:
                            invalid_anchors = True  # anchored past the end
                            break
                        if not positional_anchors:  # initialize it to a list of None's
                            positional_anchors = [None for i in range(tokens_combination_len)]
                        elif positional_anchors[pos] is not None:
                            invalid_anchors = True  # two tokens anchored to the same place
                            break
                        positional_anchors[pos] = token.text    # save valid single-position anchor
                    elif token.type == AnchoredToken.MIDDLE:    # a middle/range anchor
                        if token.begin+1 >= tokens_combination_len:
                            invalid_anchors = True  # anchored past *or at* the end
                            break
                        tokens_combination_nopos.append(token)  # add this token (a middle anchor)
                        has_any_mid_anchors = True
                    else:                                       # else it must be a relative anchor,
                        tokens_combination_nopos.append(token)  # add it
                        rel_anchors_count += 1
                else:                                           # else it's not an anchored token,
                    tokens_combination_nopos.append(token)      # add this token (just a string)
            if invalid_anchors: continue
            #
            if tokens_combination_nopos == []:              # if all tokens have positional anchors,
                if not args.seedgenerator:
                    tokens_combination_nopos = ( l_tstr(""), )  # make this non-empty so a password can be created
        else:
            tokens_combination_nopos = tokens_combination

        # Do some duplicate checking early on to avoid running through potentially a
        # lot of passwords all of which end up being duplicates. We check the current
        # combination (of all tokens), sorted because different orderings of token
        # combinations are equivalent at this point. This check can be disabled with two
        # (or more) --no-dupcheck options (one disables only the full duplicate check).
        # TODO:
        #   Be smarter in deciding when to enable this? (currently on if has_any_duplicate_tokens)
        #   Instead of dup checking, write a smarter product (seems hard)?
        # TODO:
        #   Right now, trying to remove duplicates with this method if --keep-tokens-order is passed
        #   will cause some passwords to be skipped, check the following example:
        #
        #   Token file:
        #   -----------
        #   a b
        #   a b
        #   Passwords to try:
        #   -----------------
        #   a
        #   b
        #   aa
        #   ba
        #   ab
        #   bb
        #
        #   Trying to remove duplicates when --keep-tokens-order is passed in the above
        #   example will skip the 5th password "ab". Fix that.
        if not args.keep_tokens_order and l_token_combination_dups and \
           l_token_combination_dups.is_duplicate(l_tuple(l_sorted(tokens_combination, key=l_tstr))): continue

        # The inner loop iterates through all valid permutations (orderings) of one
        # combination of tokens and combines the tokens to create a password string.
        # Because positionally anchored tokens can only appear in one position, they
        # are not passed to the permutations_function.
        for ordered_token_guess_dups_ignored in duplicates_ignore(tokens_combination_nopos, args.max_duplicates):
            for ordered_token_guess_no_separators in permutations_function(ordered_token_guess_dups_ignored):
                for ordered_token_guess_no_case_changed in combine_with_separators(ordered_token_guess_no_separators, args.combine_tokens_with):
                    for ordered_token_guess in case_changing_generator(ordered_token_guess_no_case_changed):
                        # If multiple relative anchors are in a guess, they must appear in the correct
                        # relative order. If any are out of place, we continue on to the next guess.
                        # Otherwise, we remove the anchor information leaving only the string behind.
                        if rel_anchors_count:
                            invalid_anchors   = False
                            last_relative_pos = 0
                            for i, token in enumerate(ordered_token_guess):
                                if l_type(token) == AnchoredToken and token.type == AnchoredToken.RELATIVE:
                                    if token.pos < last_relative_pos:
                                        invalid_anchors = True
                                        break
                                    if l_type(ordered_token_guess) != l_list:
                                        ordered_token_guess = l_list(ordered_token_guess)
                                    ordered_token_guess[i] = token.text  # now it's just a string
                                    if rel_anchors_count == 1:  # with only one, it's always valid
                                        break
                                    last_relative_pos = token.pos
                            if invalid_anchors: continue

                        # Insert the positional anchors we removed above back into the guess
                        if positional_anchors:
                            ordered_token_guess = l_list(ordered_token_guess)
                            for i, token in enumerate(positional_anchors):
                                if token is not None:
                                    ordered_token_guess.insert(i, token)  # (token here is just a string)

                        # The last type of anchor has a range of possible positions for the anchored
                        # token. If any anchored token is outside of its permissible range, we continue
                        # on to the next guess. Otherwise, we remove the anchor information leaving
                        # only the string behind.
                        if has_any_mid_anchors:
                            if l_type(ordered_token_guess[0])  == AnchoredToken or \
                               l_type(ordered_token_guess[-1]) == AnchoredToken:
                                continue  # middle anchors are never permitted at the beginning or end
                            invalid_anchors = False
                            for i, token in enumerate(ordered_token_guess[1:-1], 1):
                                if l_type(token) == AnchoredToken:
                                    assert token.type == AnchoredToken.MIDDLE, "only middle/range anchors left"
                                    if token.begin <= i <= token.end:
                                        if l_type(ordered_token_guess) != l_list:
                                            ordered_token_guess = l_list(ordered_token_guess)
                                        ordered_token_guess[i] = token.text  # now it's just a string
                                    else:
                                        invalid_anchors = True
                                        break
                            if invalid_anchors: continue

                        if l_seed_generator:
                            yield ordered_token_guess
                        else:
                            yield l_tstr().join(ordered_token_guess)

    if l_token_combination_dups: l_token_combination_dups.run_finished()


# Like itertools.product, but only produces output tuples whose length is between
# minlen and maxlen. Normally, product always produces output of length len(sequences),
# but this version removes elements from each produced product which are == None
# (making their length variable) and only then applies the requested length constraint.
# (Does not accept the itertools "repeat" argument.)
# TODO: implement without recursion?
#
# Check for edge cases that would violate do_product_limitedlen()'s invariants,
# and then call do_product_limitedlen() to do the real work
def product_limitedlen(*sequences, **kwds):
    minlen = max(kwds.get("minlen", 0), 0)  # no less than 0
    maxlen = kwds.get("maxlen", sys.maxsize)

    if minlen > maxlen:  # minlen is already >= 0
        return range(0).__iter__()         # yields nothing at all

    if maxlen == 0:      # implies minlen == 0 because of the check above
        # Produce a length 0 tuple unless there's a seq which doesn't have a None
        # (and therefore would produce output of length >= 1, but maxlen == 0)
        for seq in sequences:
            if None not in seq: break
        else:  # if it didn't break, there was a None in every seq
            return itertools.repeat((), 1)  # a single empty tuple
        # if it did break, there was a seq without a None
        return range(0).__iter__()         # yields nothing at all

    sequences_len = len(sequences)
    if sequences_len == 0:
        if minlen == 0:  # already true: minlen >= 0 and maxlen >= minlen
            return itertools.repeat((), 1)  # a single empty tuple
        else:            # else minlen > 0
            return range(0).__iter__()     # yields nothing at all

    # If there aren't enough sequences to satisfy minlen
    if minlen > sequences_len:
        return range(0).__iter__()         # yields nothing at all

    # Unfortunately, do_product_limitedlen is recursive; the recursion limit
    # must be at least as high as sequences_len plus a small buffer
    if sequences_len + 20 > sys.getrecursionlimit():
        sys.setrecursionlimit(sequences_len + 20)

    # Build a lookup table for do_product_limitedlen() (see below for details)
    requireds_left_sofar = 0
    requireds_left = [None]  # requireds_left[0] is never used
    for seq in reversed(sequences[1:]):
        if None not in seq: requireds_left_sofar += 1
        requireds_left.append(requireds_left_sofar)

    return do_product_limitedlen(minlen, maxlen, requireds_left, sequences_len - 1, *sequences)
#
# assumes: maxlen >= minlen, maxlen >= 1, others_len == len(other_sequences), others_len + 1 >= minlen
def do_product_limitedlen(minlen, maxlen, requireds_left, others_len, sequence, *other_sequences):
    # When there's only one sequence
    if others_len == 0:
        # If minlen == 1, produce everything but empty tuples
        # (since others_len + 1 >= minlen, minlen is 1 or less)
        if minlen == 1:
            for choice in sequence:
                if choice is not None: yield (choice,)
        # Else everything is produced
        else:
            for choice in sequence:
                yield () if choice is None else (choice,)
        return

    # Iterate through elements in the first sequence
    for choice in sequence:

        # Adjust minlen and maxlen if this element affects the length (isn't None)
        # and check that the invariants aren't violated
        if choice is None:
            # If all possible results will end up being shorter than the specified minlen:
            if others_len < minlen:
                continue
            new_minlen = minlen
            new_maxlen = maxlen

            # Expand the other_sequences (the current choice doesn't contribute because it's None)
            for rest in do_product_limitedlen(new_minlen, new_maxlen, requireds_left, others_len - 1, *other_sequences):
                yield rest

        else:
            new_minlen = minlen - 1
            new_maxlen = maxlen - 1
            # requireds_left[others_len] is a count of remaining sequences which do not
            # contain a None: they are "required" and will definitely add to the length
            # of the final result. If all possible results will end up being longer than
            # the specified maxlen:
            if requireds_left[others_len] > new_maxlen:
                continue
            # If new_maxlen == 0, then the only valid result is the one where all of the
            # other_sequences produce a None for their choice. Produce that single result:
            if new_maxlen == 0:
                yield (choice,)
                continue

            # Prepend the choice to the result of expanding the other_sequences
            for rest in do_product_limitedlen(new_minlen, new_maxlen, requireds_left, others_len - 1, *other_sequences):
                yield (choice,) + rest


# Like itertools.permutations, but avoids duplicates even if input contains some.
# Input must be a sequence of hashable elements. (Does not accept the itertools "r" argument.)
# TODO: implement without recursion?
def permutations_nodups(sequence):
    # Copy a global into local for a small speed boost
    l_len = len

    sequence_len = l_len(list(sequence))

    # Special case for speed
    if sequence_len == 2:
        # Only two permutations to try:
        yield sequence if type(sequence) == tuple else tuple(sequence)
        if sequence[0] != sequence[1]:
            yield (sequence[1], sequence[0])
        return

    # If they're all the same, there's only one permutation:
    seen = set(sequence)
    if l_len(seen) == 1:
        yield sequence if type(sequence) == tuple else tuple(sequence)
        return

    # If the sequence contains no duplicates, use the faster itertools version
    if l_len(seen) == sequence_len:
        for permutation in itertools.permutations(sequence):
            yield permutation
        return

    # Else there's at least one duplicate and two+ permutations; use our version
    seen = set()
    for i, choice in enumerate(sequence):
        if i > 0 and choice in seen: continue          # don't need to check the first one
        if i+1 < sequence_len:       seen.add(choice)  # don't need to add the last one
        for rest in permutations_nodups(sequence[:i] + sequence[i+1:]):
            yield (choice,) + rest


MAX_PASSWORDLIST_WARNINGS = 100
def passwordlist_warn(line_num, *args):
    global passwordlist_warnings  # initialized to 0 in init_password_generator()
    if passwordlist_warnings is not None:
        passwordlist_warnings += 1
        if passwordlist_warnings <= MAX_PASSWORDLIST_WARNINGS:
            print("Warning: ignoring",
                  "line "+str(line_num)+":" if line_num else "last line:",
                  *args, file=sys.stderr)
#
# Produces whole passwords from a file, exactly one per line, or from the file's cache
# (which is created by parse_arguments if the file is stdin). These passwords are then
# used by password_generator() as base passwords that can undergo further modifications.
def passwordlist_base_password_generator():
    global initial_passwordlist, passwordlist_warnings
    global passwordlist_file
    global loaded_wallet

    line_num = 1
    for password_base in initial_passwordlist:  # note that these have already been syntax-checked
        if password_base is not None:           # happens if there was a wildcard syntax error
            yield password_base
        line_num += 1                           # count both valid lines and ones with syntax errors

    if not passwordlist_allcached:

        firstRun = True
        try:
            multiFile = loaded_wallet.load_multi_file_seedlist #There are some instances where this will run without a loaded wallet, in these instances, just set multi file to false
        except AttributeError:
            multiFile = False
        file_suffix = ""
        filename = args.passwordlist + file_suffix
        assert not passwordlist_file.closed

        for i in range(9999):
            if multiFile:
                file_suffix = "_" + '{:04d}'.format(i) + ".txt"
                filename = args.passwordlist[:-9] + file_suffix
            if firstRun:
                firstRun = False
                print("Notice: Loading File: ", filename)
            else:
                try:
                    passwordlist_file = open_or_use(filename, "r", decoding_errors="replace")
                    print("Notice: Loading File: ", filename)
                except FileNotFoundError:
                    continue

            for line_num, password_base in enumerate(passwordlist_file, line_num):  # not yet syntax-checked
                password_base = password_base.strip("\r\n")
                try:
                    check_chars_range(password_base, "line", no_replacement_chars=True)
                except SystemExit as e:
                    passwordlist_warn(line_num, e.code)
                    continue
                if args.has_wildcards and "%" in password_base:
                    count_or_error_msg = count_valid_wildcards(password_base, permit_contracting_wildcards=True)
                    if isinstance(count_or_error_msg, str):
                        passwordlist_warn(line_num, count_or_error_msg)
                        continue
                    try:
                        load_backreference_maps_from_token(password_base)
                    except IOError as e:
                        passwordlist_warn(line_num, e)
                        continue

                if args.seedgenerator:
                    yield password_base.replace("'", "").replace(",","").strip('()[]').split(' ') # Gracefully handle seed lists files formatted as tuples, lists or just raw spaced words
                else:
                    yield password_base

            print("Notice: Finished File: ", filename)
            if not multiFile:
                break
            passwordlist_file.close()



    if passwordlist_warnings:
        if passwordlist_warnings > MAX_PASSWORDLIST_WARNINGS:
            print("\n"+"Warning:", passwordlist_warnings-MAX_PASSWORDLIST_WARNINGS,
                  "additional warnings were suppressed", file=sys.stderr)
        passwordlist_warnings = None  # ignore warnings during future runs of the same passwordlist

    try:
        # Prepare for a potential future run of the same passwordlist
        if passwordlist_file != sys.stdin:
            passwordlist_file.seek(0)

        # Data from stdin can't be reused if it hasn't been fully cached
        elif not passwordlist_allcached:
            initial_passwordlist = ()
            passwordlist_file.close()
    except ValueError: #This exception will be thrown if we are reading a multi-file seedlist, as the file was closed earlier
        pass



# Produces an infinite number of base passwords for performance measurements. These passwords
# are then used by password_generator() as base passwords that can undergo further modifications.
def default_performance_base_password_generator():
    for i in itertools.count(0):
        yield tstr("Measure Performance ") + tstr(i)


# This generator function expands (or contracts) all wildcards in the string passed
# to it, or if there are no wildcards it simply produces the string unchanged. The
# prior_prefix argument is only used internally while recursing, and is needed to
# support backreference wildcards. The returned value is:
#   prior_prefix + password_with_all_wildcards_expanded
# TODO: implement without recursion?
def expand_wildcards_generator(password_with_wildcards, prior_prefix = None):
    if prior_prefix is None: prior_prefix = tstr()

    # Quick check to see if any wildcards are present
    if tstr("%") not in password_with_wildcards:
        # If none, just produce the string and end
        yield prior_prefix + password_with_wildcards
        return

    # Copy a few globals into local for a small speed boost
    l_range = range
    l_len    = len
    l_min    = min
    l_max    = max

    # Find the first wildcard parameter in the format %[[min,]max][caseflag]type where
    # caseflag == "i" if present and type is one of: wildcard_keys, "<", ">", or "-"
    # (e.g. "%d", "%-", "%2n", "%1,3ia", etc.), or type is of the form "[custom-wildcard-set]", or
    # for backreferences type is of the form: [ ";file;" ["#"] | ";#" ] "b"  <--brackets denote options
    global wildcard_re
    if not wildcard_re:
        wildcard_re = re.compile(
            r"%(?:(?:(?P<min>\d+),)?(?P<max>\d+))?(?P<nocase>i)?(?:(?P<type>[{}<>-])|\[(?P<custom>.+?)\]|(?:;(?:(?P<bfile>.+?);)?(?P<bpos>\d+)?)?(?P<bref>b))" \
            .format(wildcard_keys))
    match = wildcard_re.search(password_with_wildcards)
    assert match, "expand_wildcards_generator: parsed valid wildcard spec"

    password_prefix      = password_with_wildcards[0:match.start()]          # no wildcards present here,
    full_password_prefix = prior_prefix + password_prefix                    # nor here;
    password_postfix_with_wildcards = password_with_wildcards[match.end():]  # might be other wildcards in here

    m_bref = match.group("bref")
    if m_bref:  # a backreference wildcard, e.g. "%b" or "%;2b" or "%;map.txt;2b"
        m_bfile, m_bpos = match.group("bfile", "bpos")
        m_bpos = int(m_bpos) if m_bpos else 1
        bmap = backreference_maps[m_bfile] if m_bfile else None
    else:
        # For positive (expanding) wildcards, build the set of possible characters based on the wildcard type and caseflag
        m_custom, m_nocase = match.group("custom", "nocase")
        if m_custom:  # a custom set wildcard, e.g. %[abcdef0-9]
            is_expanding = True
            wildcard_set = custom_wildcard_cache.get((m_custom, m_nocase))
            if wildcard_set is None:
                wildcard_set = build_wildcard_set(m_custom)
                if m_nocase:
                    # Build a case-insensitive version
                    wildcard_set_caseswapped = wildcard_set.swapcase()
                    if wildcard_set_caseswapped != wildcard_set:
                        wildcard_set = duplicates_removed(wildcard_set + wildcard_set_caseswapped)
                custom_wildcard_cache[(m_custom, m_nocase)] = wildcard_set
        else:  # either a "normal" or a contracting wildcard
            m_type = match.group("type")
            is_expanding = m_type not in "<>-"
            if is_expanding:
                if m_nocase and m_type in wildcard_nocase_sets:
                    wildcard_set = wildcard_nocase_sets[m_type]
                else:
                    wildcard_set = wildcard_sets[m_type]
        assert not is_expanding or wildcard_set, "expand_wildcards_generator: found expanding wildcard set"

    # Extract or default the wildcard min and max length
    wildcard_maxlen = match.group("max")
    wildcard_maxlen = int(wildcard_maxlen) if wildcard_maxlen else 1
    wildcard_minlen = match.group("min")
    wildcard_minlen = int(wildcard_minlen) if wildcard_minlen else wildcard_maxlen

    # If it's a backreference wildcard
    if m_bref:
        first_pos = len(full_password_prefix) - m_bpos
        if first_pos < 0:  # if the prefix is shorter than the requested bpos
            wildcard_minlen = l_max(wildcard_minlen + first_pos, 0)
            wildcard_maxlen = l_max(wildcard_maxlen + first_pos, 0)
            m_bpos += first_pos  # will always be >= 1
        m_bpos *= -1             # is now <= -1

        if bmap:  # if it's a backreference wildcard with a map file
            # Special case for when the first password has no wildcard characters appended
            if wildcard_minlen == 0:
                # If the wildcard was at the end of the string, we're done
                if password_postfix_with_wildcards == "":
                    yield full_password_prefix
                # Recurse to expand any additional wildcards possibly in password_postfix_with_wildcards
                else:
                    for password_expanded in expand_wildcards_generator(password_postfix_with_wildcards, full_password_prefix):
                        yield password_expanded

            # Expand the mapping backreference wildcard using the helper function (defined below)
            # (this helper function can't handle the special case above)
            for password_prefix_expanded in expand_mapping_backreference_wildcard(full_password_prefix, wildcard_minlen, wildcard_maxlen, m_bpos, bmap):

                # If the wildcard was at the end of the string, we're done
                if password_postfix_with_wildcards == "":
                    yield password_prefix_expanded
                # Recurse to expand any additional wildcards possibly in password_postfix_with_wildcards
                else:
                    for password_expanded in expand_wildcards_generator(password_postfix_with_wildcards, password_prefix_expanded):
                        yield password_expanded

        else:  # else it's a "normal" backreference wildcard (without a map file)
            # Construct the first password to be produced
            for i in range(0, wildcard_minlen):
                full_password_prefix += full_password_prefix[m_bpos]

            # Iterate over the [wildcard_minlen, wildcard_maxlen) range
            i = wildcard_minlen
            while True:

                # If the wildcard was at the end of the string, we're done
                if password_postfix_with_wildcards == "":
                    yield full_password_prefix
                # Recurse to expand any additional wildcards possibly in password_postfix_with_wildcards
                else:
                    for password_expanded in expand_wildcards_generator(password_postfix_with_wildcards, full_password_prefix):
                        yield password_expanded

                i += 1
                if i > wildcard_maxlen: break

                # Construct the next password
                full_password_prefix += full_password_prefix[m_bpos]

    # If it's an expanding wildcard
    elif is_expanding:
        # Iterate through specified wildcard lengths
        for wildcard_len in l_range(wildcard_minlen, wildcard_maxlen+1):

            # Expand the wildcard into a length of characters according to the wildcard type/caseflag
            for wildcard_expanded_list in itertools.product(wildcard_set, repeat=wildcard_len):

                # If the wildcard was at the end of the string, we're done
                if password_postfix_with_wildcards == "":
                    yield full_password_prefix + tstr().join(wildcard_expanded_list)
                    continue
                # Recurse to expand any additional wildcards possibly in password_postfix_with_wildcards
                for password_expanded in expand_wildcards_generator(password_postfix_with_wildcards, full_password_prefix + tstr().join(wildcard_expanded_list)):
                    yield password_expanded

    # Otherwise it's a contracting wildcard
    else:
        # Determine the max # of characters that can be removed from either the left
        # or the right of the wildcard, not yet taking wildcard_maxlen into account
        max_from_left  = l_len(password_prefix) if m_type in "<-" else 0
        if m_type in ">-":
            max_from_right = password_postfix_with_wildcards.find("%")
            if max_from_right == -1: max_from_right = l_len(password_postfix_with_wildcards)
        else:
            max_from_right = 0

        # Iterate over the total number of characters to remove
        for remove_total in l_range(wildcard_minlen, l_min(wildcard_maxlen, max_from_left+max_from_right) + 1):

            # Iterate over the number of characters to remove from the right of the wildcard
            # (this loop runs just once for %#,#< or %#,#> ; or for %#,#- at the beginning or end)
            for remove_right in l_range(l_max(0, remove_total-max_from_left), l_min(remove_total, max_from_right) + 1):
                remove_left = remove_total-remove_right

                password_prefix_contracted = full_password_prefix[:-remove_left] if remove_left else full_password_prefix

                # If the wildcard was at the end or if there's nothing remaining on the right, we're done
                if l_len(password_postfix_with_wildcards) - remove_right == 0:
                    yield password_prefix_contracted
                    continue
                # Recurse to expand any additional wildcards possibly in password_postfix_with_wildcards
                for password_expanded in expand_wildcards_generator(password_postfix_with_wildcards[remove_right:], password_prefix_contracted):
                    yield password_expanded


# Recursive helper generator function for expand_wildcards_generator():
#   password_prefix -- the fully expanded password before a %b wildcard
#   minlen, maxlen  -- the min and max from a %#,#b wildcard
#   bpos            -- from a %;#b wildcard, this is -#
#   bmap            -- the dict associated with the file in a %;file;b wildcard
# This function assumes all range checking has already been performed.
def expand_mapping_backreference_wildcard(password_prefix, minlen, maxlen, bpos, bmap):
    for wildcard_expanded in bmap.get(password_prefix[bpos], (password_prefix[bpos],)):
        password_prefix_expanded = password_prefix + wildcard_expanded
        if minlen <= 1:
            yield password_prefix_expanded
        if maxlen > 1:
            for password_expanded in expand_mapping_backreference_wildcard(password_prefix_expanded, minlen-1, maxlen-1, bpos, bmap):
                yield password_expanded


# capslock_typos_generator() is a generator function which tries swapping the case of
# the entire password (producing just one variation of the password_base in addition
# to the password_base itself)
def capslock_typos_generator(password_base, min_typos = 0):
    global typos_sofar
    min_typos -= typos_sofar
    if min_typos > 1: return  # this generator can't ever generate more than 1 typo

    # Start with the unmodified password itself, and end if there's nothing left to do
    if min_typos   <= 0:          yield password_base
    if typos_sofar >= args.typos: return

    password_swapped = password_base.swapcase()
    if password_swapped != password_base:
        typos_sofar += 1
        yield password_swapped
        typos_sofar -= 1


# swap_typos_generator() is a generator function which produces all possible combinations
# of the password_base where zero or more pairs of adjacent characters are swapped. Even
# when multiple swapping typos are requested, any single character is never swapped more
# than once per generated password.
def swap_typos_generator(password_base, min_typos = 0):
    global typos_sofar
    # Copy a few globals into local for a small speed boost
    l_range                 = range
    l_itertools_combinations = itertools.combinations
    l_args_nodupchecks       = args.no_dupchecks

    # Start with the unmodified password itself
    min_typos -= typos_sofar
    if min_typos <= 0: yield password_base

    # First swap one pair of characters, then all combinations of 2 pairs, then of 3,
    # up to the max requested or up to the max number swappable (whichever's less). The
    # max number swappable is len // 2 because we never swap any single character twice.
    password_base_len = len(password_base)
    max_swaps = min(args.max_typos_swap, args.typos - typos_sofar, password_base_len // 2)
    for swap_count in l_range(max(1, min_typos), max_swaps + 1):
        typos_sofar += swap_count

        # Generate all possible combinations of swapping exactly swap_count characters;
        # swap_indexes is a list of indexes of characters that will be swapped in a
        # single guess (swapped with the character at the next position in the string)
        for swap_indexes in l_itertools_combinations(l_range(password_base_len-1), swap_count):

            # Look for adjacent indexes in swap_indexes (which would cause a single
            # character to be swapped more than once in a single guess), and only
            # continue if no such adjacent indexes are found
            for i in l_range(1, swap_count):
                if swap_indexes[i] - swap_indexes[i-1] == 1:
                    break
            else:  # if we left the loop normally (didn't break)

                # Perform and the actual swaps
                password = password_base
                for i in swap_indexes:
                    if password[i] == password[i+1] and l_args_nodupchecks < 4:  # "swapping" these would result in generating a duplicate guess
                        break
                    password = password[:i] + password[i+1:i+2] + password[i:i+1] + password[i+2:]
                else:  # if we left the loop normally (didn't break)
                    yield password

        typos_sofar -= swap_count


# Convenience functions currently only used by typo_closecase()
#
UNCASED_ID   = 0
LOWERCASE_ID = 1
UPPERCASE_ID = 2
def case_id_of(letter):
    if   letter.islower(): return LOWERCASE_ID
    elif letter.isupper(): return UPPERCASE_ID
    else:                  return UNCASED_ID
#
# Note that  in order for a case to be considered changed, one of the two letters must be
# uppercase (i.e. lowercase to uncased isn't a case change, but uppercase to uncased is a
# case change, and of course lowercase to uppercase is too)
def case_id_changed(case_id1, case_id2):
    if case_id1 != case_id2 and (case_id1 == UPPERCASE_ID or case_id2 == UPPERCASE_ID):
          return True
    else: return False


# simple_typos_generator() is a generator function which, given a password_base, produces
# all possible combinations of typos of that password_base, of a count and of types specified
# at the command line. See the Configurables section for a list and description of the
# available simple typo generator types/functions. (The simple_typos_generator() function
# itself isn't very simple... it's called "simple" because the functions in the Configurables
# section which simple_typos_generator() calls are simple; they are collectively called
# simple typo generators)
def simple_typos_generator(password_base, min_typos = 0):
    global typos_sofar
    # Copy a few globals into local for a small speed boost
    l_range               = range
    l_itertools_product    = itertools.product
    l_product_max_elements = product_max_elements
    l_enabled_simple_typos = enabled_simple_typos
    l_max_simple_typos     = max_simple_typos
    assert len(enabled_simple_typos) > 0, "simple_typos_generator: at least one simple typo enabled"

    # Start with the unmodified password itself
    min_typos -= typos_sofar
    if min_typos <= 0: yield password_base

    # First change all single characters, then all combinations of 2 characters, then of 3, etc.
    password_base_len = len(password_base)
    max_typos         = min(sum_max_simple_typos, args.typos - typos_sofar, password_base_len)
    for typos_count in l_range(max(1, min_typos), max_typos + 1):
        typos_sofar += typos_count

        # Pre-calculate all possible permutations of the chosen simple_typos_choices
        # (possibly limited to individual maximums specified by max_simple_typos)
        if l_max_simple_typos:
            simple_typo_permutations = tuple(l_product_max_elements(l_enabled_simple_typos, typos_count, l_max_simple_typos))
        else:  # use the faster itertools version if possible
            simple_typo_permutations = tuple(l_itertools_product(l_enabled_simple_typos, repeat=typos_count))

        # Select the indexes of exactly typos_count characters from the password_base
        # that will be the target of the typos (out of all possible combinations thereof)
        for typo_indexes in itertools.combinations(l_range(password_base_len), typos_count):
            # typo_indexes_ has an added sentinel at the end; it's the index of
            # one-past-the-end of password_base. This is used in the inner loop.
            typo_indexes_ = typo_indexes + (password_base_len,)

            # Apply each possible permutation of simple typo generators to
            # the typo targets selected above (using the pre-calculated list)
            for typo_generators_per_target in simple_typo_permutations:
                # For each of the selected typo target(s), call the generator(s) selected above
                # to get the replacement(s) of said to-be-replaced typo target(s). Each item in
                # typo_replacements is an iterable (tuple, list, generator, etc.) producing
                # zero or more replacements for a single target. If there are zero replacements
                # for any target, the for loop below intentionally produces no results at all.

                typo_replacements = [ generator(password_base, index) for index, generator in
                    list(zip(typo_indexes, typo_generators_per_target)) ]

                # one_replacement_set is a tuple of exactly typos_count length, with one
                # replacement per selected typo target. If all of the selected generators
                # above each produce only one replacement, this loop will execute once with
                # that one replacement set. If one or more of the generators produce multiple
                # replacements (for a single target), this loop iterates across all possible
                # combinations of those replacements. If any generator produces zero outputs
                # (therefore that the target has no typo), this loop iterates zero times.
                for one_replacement_set in l_itertools_product(*typo_replacements):
                    # Construct a new password, left-to-right, from password_base and the
                    # one_replacement_set. (Note the use of typo_indexes_, not typo_indexes.)
                    password = password_base[0:typo_indexes_[0]]
                    for i, replacement in enumerate(one_replacement_set):
                        password += replacement + password_base[typo_indexes_[i]+1:typo_indexes_[i+1]]

                    yield password

        typos_sofar -= typos_count

def all_combinations(elements):
    return itertools.chain.from_iterable(
        itertools.combinations(elements, i) for i in range(len(elements) + 1))

def case_changing_to_upper_first_in_string(tokens, only_to_upper):
    yield tokens
    first_token = tokens[0]
    case_id = case_id_of(first_token[0])
    if (only_to_upper and case_id == LOWERCASE_ID) or (not only_to_upper and case_id != UNCASED_ID):
        new_first_token = first_token[0].swapcase() + first_token[1:]
        new_tokens = (new_first_token,) + tokens[1:]
        yield new_tokens

def case_changing_to_upper_first_in_token(tokens, only_to_upper):
    tokens_with_letter = []
    for i, token in enumerate(tokens):
        case_id = case_id_of(token[0])
        if (case_id == LOWERCASE_ID) or (not only_to_upper and case_id != UNCASED_ID):
            tokens_with_letter.append(i)

    tokens_list = list(tokens)
    for combination in all_combinations(tokens_with_letter):
        for i in combination:
            tokens_list[i] = tokens_list[i][0].swapcase() + tokens_list[i][1:]
        yield tuple(tokens_list)
        for i in combination:
            tokens_list[i] = tokens_list[i][0].swapcase() + tokens_list[i][1:]

def case_changing_entire_token(tokens, only_to_upper):
    lower_and_mixed = []
    upper_and_mixed = []
    for i, token in enumerate(tokens):
        # words without any letters can't be converted, and should not be added
        if any(c.isalpha() for c in token):
            if token.islower():
                lower_and_mixed.append(i)
            elif token.isupper():
                upper_and_mixed.append(i)
            else:
                lower_and_mixed.append(i)
                upper_and_mixed.append(i)

    yield tokens

    tokens_list = list(tokens)
    for combination in all_combinations(lower_and_mixed):
        if not combination:
            continue
        for i in combination:
            tokens_list[i] = tokens_list[i].upper()
        yield tuple(tokens_list)
        for i in combination:
            tokens_list[i] = tokens[i]

    if only_to_upper:
        return

    for combination in all_combinations(upper_and_mixed):
        if not combination:
            continue
        for i in combination:
            tokens_list[i] = tokens_list[i].lower()
        yield tuple(tokens_list)
        for i in combination:
            tokens_list[i] = tokens[i]

def case_changing_each_letter(tokens):
    letters = []
    for i, token in enumerate(tokens):
        for j, char in enumerate(token):
            if case_id_of(char):
                letters.append((i, j))

    tokens_list = list(tokens)
    for combination in all_combinations(letters):
        for token_idx, char_idx in combination:
            cur_token = tokens_list[token_idx]
            tokens_list[token_idx] = cur_token[:char_idx] + cur_token[char_idx].swapcase() + cur_token[char_idx + 1:]
        yield tuple(tokens_list)
        for token_idx, char_idx in combination:
            cur_token = tokens_list[token_idx]
            tokens_list[token_idx] = cur_token[:char_idx] + cur_token[char_idx].swapcase() + cur_token[char_idx + 1:]

def case_changing_generator(tokens):
    if args.changing_case is None:
        yield tokens
    elif args.changing_case == 1:
        yield from case_changing_to_upper_first_in_string(tokens, True)
    elif args.changing_case == 2:
        yield from case_changing_to_upper_first_in_token(tokens, True)
    elif args.changing_case == 3:
        yield from case_changing_entire_token(tokens, True)
    elif args.changing_case == 4:
        yield from case_changing_to_upper_first_in_string(tokens, False)
    elif args.changing_case == 5:
        yield from case_changing_to_upper_first_in_token(tokens, False)
    elif args.changing_case == 6:
        yield from case_changing_entire_token(tokens, False)
    elif args.changing_case == 7:
        yield from case_changing_each_letter(tokens)
    else:
        raise ValueError("The --changing-case option can only take values between 1 and 7 inclusive")

def duplicates_ignore(tokens, max_occurrences):
    if max_occurrences is None:
        yield tokens
        return

    indexes_dict = dict()
    for i, token in enumerate(tokens):
        indexes_dict.setdefault(token, []).append(i)

    combinations = []
    for indexes in indexes_dict.values():
        combinations.append((itertools.combinations(indexes, min(max_occurrences, len(indexes)))))
    for prod in itertools.product(*combinations):
        indexes = sorted(list(itertools.chain.from_iterable(prod)))
        yield tuple([tokens[idx] for idx in indexes])

# product_max_elements() is a generator function similar to itertools.product() except that
# it takes an extra argument:
#     max_elements  -  a list of length == len(sequence) of positive (non-zero) integers
# When min(max_elements) >= r, these two calls are equivalent:
#     itertools.product(sequence, repeat=r)
#     product_max_elements(sequence, r, max_elements)
# When one of the integers in max_elements < r, then the corresponding element of sequence
# is never repeated in any single generated output more than the requested number of times.
# For example:
#     tuple(product_max_elements(['a', 'b'], 3, [1, 2]))  ==
#     (('a', 'b', 'b'), ('b', 'a', 'b'), ('b', 'b', 'a'))
# Just like itertools.product, each output generated is of length r. Note that if
# sum(max_elements) < r, then zero outputs are (inefficiently) produced.
def product_max_elements(sequence, repeat, max_elements):
    if repeat == 1:
        for choice in sequence:
            yield (choice,)
        return

    # If all of the max_elements are >= repeat, just use the faster itertools version
    if min(max_elements) >= repeat:
        for product in itertools.product(sequence, repeat=repeat):
            yield product
        return

    # Iterate through the elements to choose one for the first position
    for i, choice in enumerate(sequence):

        # If this is the last time this element can be used, remove it from the sequence when recursing
        if max_elements[i] == 1:
            for rest in product_max_elements(sequence[:i] + sequence[i+1:], repeat - 1, max_elements[:i] + max_elements[i+1:]):
                yield (choice,) + rest

        # Otherwise, just reduce it's allowed count before recursing to generate the rest of the result
        else:
            max_elements[i] -= 1
            for rest in product_max_elements(sequence, repeat - 1, max_elements):
                yield (choice,) + rest
            max_elements[i] += 1


# insert_typos_generator() is a generator function which inserts one or more strings
# from the typos_insert_expanded list between every pair of characters in password_base,
# as well as at its beginning and its end.
def insert_typos_generator(password_base, min_typos = 0):
    global typos_sofar
    # Copy a few globals into local for a small speed boost
    l_max_adjacent_inserts = args.max_adjacent_inserts
    l_range               = range
    l_itertools_product    = itertools.product

    # Start with the unmodified password itself
    min_typos -= typos_sofar
    if min_typos <= 0: yield password_base

    password_base_len = len(password_base)
    assert l_max_adjacent_inserts > 0
    if l_max_adjacent_inserts > 1:
        # Can select for insertion the same index more than once in a single guess
        combinations_function = itertools.combinations_with_replacement
        max_inserts = min(args.max_typos_insert, args.typos - typos_sofar)
    else:
        # Will select for insertion an index at most once in a single guess
        combinations_function = itertools.combinations
        max_inserts = min(args.max_typos_insert, args.typos - typos_sofar, password_base_len + 1)

    # First insert a single string, then all combinations of 2 strings, then of 3, etc.
    for inserts_count in l_range(max(1, min_typos), max_inserts + 1):
        typos_sofar += inserts_count

        # Select the indexes (some possibly the same) of exactly inserts_count characters
        # from the password_base before which new string(s) will be inserted
        for insert_indexes in combinations_function(l_range(password_base_len + 1), inserts_count):

            # If multiple inserts are permitted at a single location, make sure they're
            # limited to args.max_adjacent_inserts. (If multiple inserts are not permitted,
            # they are never produced by the combinations_function selected earlier.)
            if l_max_adjacent_inserts > 1 and inserts_count > l_max_adjacent_inserts:
                too_many_adjacent = False
                last_index = -1
                for index in insert_indexes:
                    if index != last_index:
                        adjacent_count = 1
                        last_index = index
                    else:
                        adjacent_count += 1
                        too_many_adjacent = adjacent_count > l_max_adjacent_inserts
                        if too_many_adjacent: break
                if too_many_adjacent: continue

            # insert_indexes_ has an added sentinel at the end; it's the index of
            # one-past-the-end of password_base. This is used in the inner loop.
            insert_indexes_ = insert_indexes + (password_base_len,)

            # For each of the selected insert indexes, select a replacement from
            # typos_insert_expanded (which is created in parse_arguments() )
            for one_insertion_set in l_itertools_product(typos_insert_expanded, repeat = inserts_count):

                # Construct a new password, left-to-right, from password_base and the
                # one_insertion_set. (Note the use of insert_indexes_, not insert_indexes.)
                password = password_base[0:insert_indexes_[0]]
                for i, insertion in enumerate(one_insertion_set):
                    password += insertion + password_base[insert_indexes_[i]:insert_indexes_[i+1]]
                yield password

        typos_sofar -= inserts_count


################################### Main ###################################


# Simply forwards calls on to the return_verified_password_or_false()
# member function of the currently loaded global wallet
def return_verified_password_or_false(passwords):
    return loaded_wallet.return_verified_password_or_false(passwords)

# Init function for the password verifying worker processes:
#   (re-)loads the wallet & mode (should only be necessary on Windows),
#   tries to set the process priority to minimum, and
#   begins ignoring SIGINTs for a more graceful exit on Ctrl-C
loaded_wallet = None  # initialized once at global scope for Windows
def init_worker(wallet, char_mode, worker_out_queue = None):
    global loaded_wallet
    if not loaded_wallet:
        loaded_wallet = wallet
        if char_mode == str:
            enable_unicode_mode()
        else:
            assert False
        try:
            loaded_wallet._load_wordlist() # Load the wordlist for each worker (Allows word ID lookups in the solver thread, required for Electrum1)
        except:
            pass #don't really care if it doesn't load in terms of performance, this is only called at worker thread creation

    if worker_out_queue:
        loaded_wallet.worker_out_queue = worker_out_queue

    try:
        # If GPU usage is enabled, create the openCL contexts for the workers
        if loaded_wallet.opencl_algo == 0:
            # Split up GPU's over available worker threads
            worker_number = int(multiprocessing.current_process().name.split("-")[1]) - 1
            try:
                openclDevice = loaded_wallet.opencl_devices[worker_number % len(loaded_wallet.opencl_devices)]
            except Exception:
                devices = pyopencl.get_platforms()[loaded_wallet.opencl_platform].get_devices()
                openclDevice = worker_number % len(devices)
            #print("Creating Context for Device :", openclDevice)
            btcrecover.opencl_helpers.init_opencl_contexts(loaded_wallet, openclDevice = openclDevice)

    except Exception as errormessage:
        print(errormessage)
        pass

    set_process_priority_idle()
    signal.signal(signal.SIGINT, signal.SIG_IGN)

#
def set_process_priority_idle():
    try:
        if sys.platform == "win32":
            import ctypes, ctypes.wintypes
            GetCurrentProcess = ctypes.windll.kernel32.GetCurrentProcess
            GetCurrentProcess.argtypes = ()
            GetCurrentProcess.restype  = ctypes.wintypes.HANDLE
            SetPriorityClass = ctypes.windll.kernel32.SetPriorityClass
            SetPriorityClass.argtypes = ctypes.wintypes.HANDLE, ctypes.wintypes.DWORD
            SetPriorityClass.restype  = ctypes.wintypes.BOOL
            SetPriorityClass(GetCurrentProcess(), 0x00000040)  # IDLE_PRIORITY_CLASS
        else:
            os.nice(19)
    except Exception: pass

# If an out-of-memory error occurs which can be handled, free up some memory, display
# an informative error message, and then return True, otherwise return False.
# Generally a call to handle_oom() should be followed by a sys.exit(1)
def handle_oom():
    global password_dups, token_combination_dups  # these are the memory-hogging culprits
    if password_dups and password_dups._run_number == 0:
        del password_dups, token_combination_dups
        gc.collect()
        print()  # move to the next line
        print("Error: out of memory", file=sys.stderr)
        print("Notice: the --no-dupchecks option will reduce memory usage at the possible expense of speed", file=sys.stderr)
        return True
    elif token_combination_dups and token_combination_dups._run_number == 0:
        del token_combination_dups
        gc.collect()
        print()  # move to the next line
        print("Error: out of memory", file=sys.stderr)
        print("Notice: the --no-dupchecks option can be specified twice to further reduce memory usage", file=sys.stderr)
        return True
    return False


# Saves progress by overwriting the older (of two) slots in the autosave file
# (autosave_nextslot is initialized in load_savestate() or parse_arguments() )
def do_autosave(skip, inside_interrupt_handler = False):
    print("SaveState: ", savestate, " Type:", type(savestate))
    global autosave_nextslot
    assert autosave_file and not autosave_file.closed,           "do_autosave: autosave_file is open"
    assert isinstance(savestate, dict) and "argv" in savestate, "do_autosave: savestate is initialized"
    if not inside_interrupt_handler:
        sigint_handler  = signal.signal(signal.SIGINT,  signal.SIG_IGN)    # ignore Ctrl-C,
        sigterm_handler = signal.signal(signal.SIGTERM, signal.SIG_IGN)    # SIGTERM, and
        if sys.platform != "win32":  # (windows has no SIGHUP)
            sighup_handler = signal.signal(signal.SIGHUP, signal.SIG_IGN)  # SIGHUP while saving
    # Erase the target save slot so that a partially written save will be recognized as such
    if autosave_nextslot == 0:
        start_pos = 0
        autosave_file.seek(start_pos)
        autosave_file.write(SAVESLOT_SIZE * b"\0")
        autosave_file.flush()
        try:   os.fsync(autosave_file.fileno())
        except Exception: pass
        autosave_file.seek(start_pos)
    else:
        assert autosave_nextslot == 1
        start_pos = SAVESLOT_SIZE
        autosave_file.seek(start_pos)
        autosave_file.truncate()
        try:   os.fsync(autosave_file.fileno())
        except Exception: pass
    savestate["skip"] = skip  # overwrite the one item which changes for each autosave
    pickle.dump(savestate, autosave_file)
    assert autosave_file.tell() <= start_pos + SAVESLOT_SIZE, "do_autosave: data <= "+str(SAVESLOT_SIZE)+" bytes long"
    autosave_file.flush()
    try:   os.fsync(autosave_file.fileno())
    except Exception: pass
    autosave_nextslot = 1 if autosave_nextslot==0 else 0
    if not inside_interrupt_handler:
        signal.signal(signal.SIGINT,  sigint_handler)
        signal.signal(signal.SIGTERM, sigterm_handler)
        if sys.platform != "win32":
            signal.signal(signal.SIGHUP, sighup_handler)

def count_passwords_async(current_passwords_count):
    try:
        for passwords_count in passwords_count_generator:
            current_passwords_count.value = passwords_count
    except BaseException as e:
        raise Exception(e.code)

def count_and_check_eta_dynamic(est_secs_per_password):
    assert est_secs_per_password > 0.0, "count_and_check_eta_dynamic: est_secs_per_password > 0.0"
    assert args.skip >= 0
    max_seconds = args.max_eta * 3600  # max_eta is in hours
    passwords_count_iterator = password_generator(PASSWORDS_BETWEEN_UPDATES, only_yield_count=True)
    passwords_counted = 0
    # Iterate though the password counts in increments of size PASSWORDS_BETWEEN_UPDATES
    for passwords_counted_last in passwords_count_iterator:
        passwords_counted += passwords_counted_last
        unskipped_passwords_counted = passwords_counted - args.skip

        # If the ETA is past its max permitted limit, exit
        if unskipped_passwords_counted * est_secs_per_password > max_seconds:
            error_exit("\rat least {:,} passwords to try, ETA > --max-eta option ({} hours), exiting" \
                .format(passwords_counted - args.skip, args.max_eta))

        yield passwords_counted

# Given an est_secs_per_password, counts the *total* number of passwords generated by password_generator()
# (including those skipped by args.skip), and returns the result, checking the --max-eta constraint along
# the way (and exiting if it's violated). Displays messages to the user if the process is taking a while.
def count_and_check_eta(est):
    assert est > 0.0, "count_and_check_eta: est_secs_per_password > 0.0"
    return password_generator_factory(est_secs_per_password = est)[1]

# Creates a password iterator from the chosen password_generator() and advances it past skipped passwords (as
# per args.skip), returning a tuple: new_iterator, #_of_passwords_skipped. Displays messages to the user if the
# process is taking a while. (Or does the work of count_and_check_eta() when passed est_secs_per_password.)
SECONDS_BEFORE_DISPLAY    = 5.0
PASSWORDS_BETWEEN_UPDATES = 100000
def password_generator_factory(chunksize = 1, est_secs_per_password = 0):
    # If est_secs_per_password is zero, only skipping is performed;
    # if est_secs_per_password is non-zero, all passwords (including skipped ones) are counted.

    # If not counting all passwords (if only skipping)
    if not est_secs_per_password:
        # The simple case where there's nothing to skip, just return an unmodified password_generator()
        if args.skip <= 0:
            return password_generator(chunksize), 0
        # The still fairly simple case where there's not much to skip, just skip it all at once
        elif args.skip <= PASSWORDS_BETWEEN_UPDATES:
            passwords_count_iterator = password_generator(args.skip, only_yield_count=True)
            passwords_counted = 0
            try:
                # Skip it all in a single iteration (or raise StopIteration if it's empty)
                passwords_counted = passwords_count_iterator.__next__()
                passwords_count_iterator.send( (chunksize, False) )  # change it into a "normal" iterator
            except StopIteration: pass
            return passwords_count_iterator, passwords_counted

    assert args.skip >= 0
    sys_stderr_isatty = sys.stderr.isatty()
    max_seconds = args.max_eta * 3600  # max_eta is in hours
    passwords_count_iterator = password_generator(PASSWORDS_BETWEEN_UPDATES, only_yield_count=True)
    passwords_counted = 0
    is_displayed = False
    start = time.perf_counter() if sys_stderr_isatty else None
    try:
        # Iterate though the password counts in increments of size PASSWORDS_BETWEEN_UPDATES
        for passwords_counted_last in passwords_count_iterator:
            passwords_counted += passwords_counted_last
            unskipped_passwords_counted = passwords_counted - args.skip

            # If it's taking a while, and if we're not almost done, display/update the on-screen message

            if not is_displayed and sys_stderr_isatty and time.perf_counter() - start > SECONDS_BEFORE_DISPLAY and (
                    est_secs_per_password or passwords_counted * 1.5 < args.skip):
                print("Counting passwords ..." if est_secs_per_password else "Skipping passwords ...", file=sys.stderr)
                is_displayed = True

            if is_displayed:
                # If ETAs were requested, calculate and possibly display one
                if est_secs_per_password:
                    # Only display an ETA once unskipped passwords are being counted
                    if unskipped_passwords_counted > 0:
                        eta = unskipped_passwords_counted * est_secs_per_password / 60
                        if eta < 90:     eta = str(int(eta)+1) + " minutes"  # round up
                        else:
                            eta /= 60
                            if eta < 48: eta = str(int(round(eta))) + " hours"
                            else:        eta = str(round(eta / 24, 1)) + " days"
                        msg = "\r  {:,}".format(passwords_counted)
                        if args.skip: msg += " (includes {:,} skipped)".format(args.skip)
                        msg += "  ETA: " + eta + " and counting   "
                        print(msg, end="", file=sys.stderr)
                    # Else just indicate that all the passwords counted so far are skipped
                    else:
                        print("\r  {:,} (all skipped)".format(passwords_counted), end="", file=sys.stderr)
                #
                # Else no ETAs were requested, just display the count ("Skipping passwords ..." was already printed)
                else:
                    print("\r  {:,}".format(passwords_counted), end="", file=sys.stderr)

            # If the ETA is past its max permitted limit, exit
            if unskipped_passwords_counted * est_secs_per_password > max_seconds:
                error_exit("\rat least {:,} passwords to try, ETA > --max-eta option ({} hours), exiting" \
                    .format(passwords_counted - args.skip, args.max_eta))

            # If not counting all the passwords, then break out of this loop before it's gone past args.skip
            # (actually it must leave at least one password left to count before the args.skip limit)
            if not est_secs_per_password and passwords_counted >= args.skip - PASSWORDS_BETWEEN_UPDATES:
                break

        # Erase the on-screen counter if it was being displayed
        if is_displayed:
            print("\rDone" + " "*74, file=sys.stderr)

        # If all passwords were being/have been counted
        if est_secs_per_password:
            return None, passwords_counted

        # Else finish counting the final (probably partial) iteration of skipped passwords
        # (which will be in the range [1, PASSWORDS_BETWEEN_UPDATES] )
        else:
            try:
                passwords_count_iterator.send( (args.skip - passwords_counted, True) )  # the remaining count
                passwords_counted += passwords_count_iterator.__next__()
                passwords_count_iterator.send( (chunksize, False) )  # change it into a "normal" iterator
            except StopIteration: pass
            return passwords_count_iterator, passwords_counted

    except SystemExit: raise  # happens when error_exit is called above
    except BaseException as e:
        handled = handle_oom() if isinstance(e, MemoryError) and passwords_counted > 0 else False
        if not handled: print(file=sys.stderr)  # move to the next line if handle_oom() hasn't already done so

        counting_or_skipping = "counting" if est_secs_per_password else "skipping"
        including_skipped    = "(including skipped ones)" if est_secs_per_password and args.skip else ""
        print("Interrupted after", counting_or_skipping, passwords_counted, "passwords", including_skipped, file=sys.stderr)

        if handled:                          sys.exit(1)
        if isinstance(e, KeyboardInterrupt): sys.exit(0)
        raise

# Writes the checksummed seed phrases out to the file specified in the listvalid argument
# This function runs in its own process and consumes the seeds which are placed in the queue by the worker threads
def write_checked_seeds(worker_out_queue,loaded_wallet):
    current_file_valid_seed_count = 0
    seedfile_suffix = 0
    while worker_out_queue.qsize() < 10: #If the workers haven't started filling the queue yet, just sleep
        time.sleep(10)
    try:
        with open(loaded_wallet._savevalidseeds + "_" + '{:04d}'.format(seedfile_suffix) + ".txt", mode='a', buffering = 10240) as listfile:
            while True:
                listfile.write(" ".join(worker_out_queue.get(timeout = 5)).strip('()[]') + "\n")
                current_file_valid_seed_count += 1
                if current_file_valid_seed_count > loaded_wallet._seedfilecount:
                    listfile.close()
                    seedfile_suffix += 1
                    current_file_valid_seed_count = 0
                    listfile = open(loaded_wallet._savevalidseeds + "_" + '{:04d}'.format(seedfile_suffix) + ".txt", mode='a', buffering = 10240)

    except multiprocessing.queues.Empty:
        print("Save List Writer Finished")

# Should be called after calling parse_arguments()
# Returns a two-element tuple:
#   the first element is the password, if found, otherwise False;
#   the second is a human-readable result iff no password was found; or
#   returns (None, None) for abnormal but not fatal errors (e.g. Ctrl-C)
def main():

    # Once installed, performs cleanup prior to a requested process shutdown on Windows
    # (this is defined inside main so it can access the passwords_tried local)
    def windows_ctrl_handler(signal):
        if signal == 0:   # if it's a Ctrl-C,
           return False   # defer to the native Python handler which works just fine
        #
        # Python on Windows is a bit touchy with signal handlers; it's safest to just do
        # all the cleanup code here (even though it'd be cleaner to throw an exception)
        if savestate:
            do_autosave(args.skip + passwords_tried, inside_interrupt_handler=True)  # do this first, it's most important
            autosave_file.close()
        print("\nInterrupted after finishing password #", args.skip + passwords_tried, file=sys.stderr)
        if sys.stdout.isatty() ^ sys.stderr.isatty():  # if they're different, print to both to be safe
            print("\nInterrupted after finishing password #", args.skip + passwords_tried)
        os._exit(1)

    # Copy a global into local for a small speed boost
    l_savestate = savestate

    # If --listpass was requested, just list out all the passwords and exit
    passwords_count = 0
    if args.listpass:
        password_iterator, skipped_count = password_generator_factory()
        plus_skipped = " (plus " + str(skipped_count) + " skipped)" if skipped_count else ""
        try:
            for password in password_iterator:
                passwords_count += 1
                if type(password[0]) in (tuple, list): # If we are printing seed phrases
                    password = " ".join(password[0])
                    print(password)
                else:
                    print(password[0])
        except BaseException as e:
            handled = handle_oom() if isinstance(e, MemoryError) and passwords_count > 0 else False
            if not handled: print()  # move to the next line
            print("Interrupted after generating", passwords_count, "passwords" + plus_skipped, file=sys.stderr)
            if handled:                          sys.exit(1)
            if isinstance(e, KeyboardInterrupt): sys.exit(0)
            raise
        return None, str(passwords_count) + " password combinations" + plus_skipped

    try:
        print("Wallet difficulty:", loaded_wallet.difficulty_info())
    except AttributeError: pass

    # Measure the performance of the verification function
    # (for CPU, run for about 0.5s; for GPU, run for one global-worksize chunk)
    if args.performance and args.enable_gpu:  # skip this time-consuming & unnecessary measurement in this case
        est_secs_per_password = 0.01          # set this to something relatively big, it doesn't matter exactly what
    else:
        if args.enable_gpu:
            inner_iterations = sum(args.global_ws)
            outer_iterations = 1
        else:
            # Passwords are verified in "chunks" to reduce call overhead. One chunk includes enough passwords to
            # last for about 1/100th of a second (determined experimentally to be about the best I could do, YMMV)
            CHUNKSIZE_SECONDS = 1.0 / 100.0
            measure_performance_iterations = loaded_wallet.passwords_per_seconds(0.5)
            inner_iterations = int(round(2*measure_performance_iterations * CHUNKSIZE_SECONDS)) or 1  # the "2*" is due to the 0.5 seconds above
            outer_iterations = int(round(measure_performance_iterations / inner_iterations))
            assert outer_iterations > 0
        #
        performance_generator = performance_base_password_generator()  # generates dummy passwords
        start = timeit.default_timer()
        # Emulate calling the verification function with lists of size inner_iterations

        loaded_wallet.pre_start_benchmark = True
        for o in range(outer_iterations):
            loaded_wallet.return_verified_password_or_false(list(
                itertools.islice(filter(custom_final_checker, performance_generator), inner_iterations)))
        est_secs_per_password = (timeit.default_timer() - start) / (outer_iterations * inner_iterations)
        del performance_generator
        loaded_wallet.pre_start_benchmark = False
        assert isinstance(est_secs_per_password, float) and est_secs_per_password > 0.0

    if args.enable_gpu:
        chunksize = sum(args.global_ws)
    elif args.enable_opencl:
        chunksize = loaded_wallet.chunksize
    else:
        # (see CHUNKSIZE_SECONDS above)
        chunksize = int(round(CHUNKSIZE_SECONDS / est_secs_per_password)) or 1

    # If the time to verify a password is short enough, the time to generate the passwords in this thread
    # becomes comparable to verifying passwords, therefore this should count towards being a "worker" thread
    if est_secs_per_password < 1.0 / 75000.0:
        main_thread_is_worker = True
        spawned_threads   = args.threads - 1      # spawn 1 fewer than requested (might be 0)
        verifying_threads = spawned_threads or 1
    else:
        main_thread_is_worker = False
        spawned_threads   = args.threads if args.threads > 1 else 0
        verifying_threads = args.threads

    # Adjust estimate for the number of verifying threads (final estimate is probably an underestimate)
    est_secs_per_password /= min(verifying_threads, logical_cpu_cores)

    # Count how many passwords there are (excluding skipped ones) so we can display and conform to ETAs
    if not args.no_eta:

        assert args.skip >= 0
        if args.dynamic_passwords_count:
            # this is global because it's used in count_passwords_async
            global passwords_count_generator
            passwords_count_generator = count_and_check_eta_dynamic(est_secs_per_password)
        elif l_savestate and "total_passwords" in l_savestate and args.no_dupchecks:
            passwords_count = l_savestate["total_passwords"]  # we don't need to do a recount
            iterate_time = 0
        else:
            start = time.perf_counter()
            passwords_count = count_and_check_eta(est_secs_per_password)
            iterate_time = time.perf_counter() - start
            if l_savestate:
                if "total_passwords" in l_savestate:
                    assert l_savestate["total_passwords"] == passwords_count, "main: saved password count matches actual count"
                else:
                    l_savestate["total_passwords"] = passwords_count

        if not args.dynamic_passwords_count:
            passwords_count -= args.skip
            if passwords_count <= 0:
                return False, "Skipped all "+str(passwords_count + args.skip)+" passwords, exiting"

        # If additional ETA calculations are required
        if not args.dynamic_passwords_count and (l_savestate or not have_progress):
            eta_seconds = passwords_count * est_secs_per_password
            # if the main thread is sharing CPU time with a verifying thread
            if spawned_threads == 0 and not args.enable_gpu or spawned_threads >= logical_cpu_cores:
                eta_seconds += iterate_time
            if l_savestate:
                est_passwords_per_5min = int(round(passwords_count / eta_seconds * 300.0))
                assert est_passwords_per_5min > 0
            eta_seconds = int(round(eta_seconds)) or 1

    # else if args.no_eta and savestate, calculate a simple approximate of est_passwords_per_5min
    elif l_savestate:
        est_passwords_per_5min = int(round(300.0 / est_secs_per_password))
        assert est_passwords_per_5min > 0

    # If there aren't many passwords, give each of the N workers 1/Nth of the passwords
    # (rounding up) and also don't bother spawning more threads than there are passwords
    # note that if the passwords are counted dynamically, we can't tell that there aren't many passwords
    if not args.dynamic_passwords_count and not args.no_eta and spawned_threads * chunksize > passwords_count:
        if spawned_threads > passwords_count:
            spawned_threads = passwords_count
        chunksize = (passwords_count-1) // spawned_threads + 1

    # Create an iterator which produces the password permutations in chunks, skipping some if so instructed
    if args.skip > 0:
        print("Starting with password #", args.skip + 1)
    password_iterator, skipped_count = password_generator_factory(chunksize)
    if skipped_count < args.skip:
        assert args.no_eta, "discovering all passwords have been skipped this late only happens if --no-eta"
        return False, "Skipped all "+str(skipped_count)+" passwords, exiting"
    assert skipped_count == args.skip

    # Print Timestamp that this step occured
    print(datetime.datetime.now().strftime("%Y-%m-%d %H:%M:%S"), ": ", end="")

    if args.enable_gpu:
        cl_devices = loaded_wallet._cl_devices
        if len(cl_devices) == 1:
            print("Using OpenCL", pyopencl.device_type.to_string(cl_devices[0].type), cl_devices[0].name.strip())
        else:
            print("Using", len(cl_devices), "OpenCL devices:")
            for dev in cl_devices:
                print(" ", pyopencl.device_type.to_string(dev.type), dev.name.strip())
    else:
        print("Using", args.threads, "worker", "threads" if args.threads > 1 else "thread")  # (they're actually worker processes)

    if have_progress:
        if args.no_eta:
            progress = progressbar.ProgressBar(maxval=progressbar.UnknownLength, poll=0.1, widgets=[
                progressbar.AnimatedMarker(),
                progressbar.FormatLabel(" %(value)d  elapsed: %(elapsed)s  rate: "),
                progressbar.FileTransferSpeed(unit="P")
            ])
            progress.update_interval = sys.maxsize  # work around performance bug in ProgressBar
        else:
            if args.dynamic_passwords_count:
                try:
                    passwords_count = passwords_count_generator.__next__()

                except StopIteration:
                    passwords_count = 0
            progress = progressbar.ProgressBar(maxval=passwords_count, poll=0.1, widgets=[
                progressbar.SimpleProgress(), " ",
                progressbar.Bar(left="[", fill="-", right="]"),
                progressbar.FormatLabel(" %(elapsed)s, "),
                progressbar.ETA()
            ])
    else:
        progress = None
        if args.dynamic_passwords_count:
            # TODO: print timeout estimate if not args.no_eta even
            #       if --dynamic-passwords-count is used
            print("Passwords will be counted dynamically")
        elif args.no_eta:
            print("Searching for password ...")
        else:
            # If progressbar is unavailable, print out a time estimate instead
            print("Will try {:,} passwords, ETA ".format(passwords_count), end="")
            eta_hours    = eta_seconds // 3600
            eta_seconds -= 3600 * eta_hours
            eta_minutes  = eta_seconds // 60
            eta_seconds -= 60 * eta_minutes
            if eta_hours   > 0: print(eta_hours,   "hours ",   end="")
            if eta_minutes > 0: print(eta_minutes, "minutes ", end="")
            if eta_hours  == 0: print(eta_seconds, "seconds ", end="")
            print("...")

    # Autosave the starting state now that we're just about ready to start
    if l_savestate: do_autosave(args.skip)

    # Try to release as much memory as possible (before forking if multiple workers are being used)
    # (the initial counting process can be memory intensive)
    gc.collect()

    worker_out_queue = multiprocessing.Queue()

    # Create an iterator which actually checks the (remaining) passwords produced by the password_iterator
    # by executing the return_verified_password_or_false worker function in possibly multiple threads
    if spawned_threads == 0:
        pool = None
        if loaded_wallet.opencl_algo == 0:
            btcrecover.opencl_helpers.init_opencl_contexts(loaded_wallet)
        password_found_iterator = map(return_verified_password_or_false, password_iterator)
        set_process_priority_idle()  # this, the only thread, should be nice
    else:
        pool = multiprocessing.Pool(spawned_threads, init_worker, (loaded_wallet, tstr, worker_out_queue))
        if args.dynamic_passwords_count:
            current_passwords_count = multiprocessing.Manager().Value('current_passwords_count', progress.maxval if progress else 0)
            passwords_counting_result = pool.apply_async(count_passwords_async, args = (current_passwords_count,))
        password_found_iterator = pool.imap(return_verified_password_or_false, password_iterator)
        if main_thread_is_worker: set_process_priority_idle()  # if this thread is cpu-intensive, be nice

    # If we are writing out the checksummed seed files, spawn a process that will handle taking the seeds produced by the workers and writing them out to a file
    try:
        if loaded_wallet._savevalidseeds:
            write_checked_seeds_worker = multiprocessing.Process(target = write_checked_seeds, args = (worker_out_queue,loaded_wallet))
            write_checked_seeds_worker.start()
    except AttributeError: # Not all loaded wallets will have this attribute
        pass

    # Try to catch all types of intentional program shutdowns so we can
    # display password progress information and do a final autosave
    windows_handler_routine = None
    try:
        sigint_handler = signal.getsignal(signal.SIGINT)
        signal.signal(signal.SIGTERM, sigint_handler)     # OK to call on any OS
        if sys.platform != "win32":
            signal.signal(signal.SIGHUP, sigint_handler)  # can't call this on windows
        else:
            import ctypes, ctypes.wintypes
            HandlerRoutine = ctypes.WINFUNCTYPE(ctypes.wintypes.BOOL, ctypes.wintypes.DWORD)
            SetConsoleCtrlHandler = ctypes.windll.kernel32.SetConsoleCtrlHandler
            SetConsoleCtrlHandler.argtypes = HandlerRoutine, ctypes.wintypes.BOOL
            SetConsoleCtrlHandler.restype  = ctypes.wintypes.BOOL
            windows_handler_routine = HandlerRoutine(windows_ctrl_handler)  # creates a C callback from the Python function
            SetConsoleCtrlHandler(windows_handler_routine, True)
    except Exception: pass

    # Make est_passwords_per_5min evenly divisible by chunksize
    # (so that passwords_tried % est_passwords_per_5min will eventually == 0)
    if l_savestate:
        assert isinstance(est_passwords_per_5min, numbers.Integral)
        assert isinstance(chunksize,              numbers.Integral)
        est_passwords_per_5min = (est_passwords_per_5min // chunksize or 1) * chunksize

    # Iterate through password_found_iterator looking for a successful guess
    password_found  = False
    passwords_tried = 0
    if progress: progress.start()
    try:
        for password_found, passwords_tried_last in password_found_iterator:
            if password_found:
                if pool:
                    # Close the pool, but don't wait for (join) processes to exit gracefully on
                    # the off chance one is in an inconsistent state (otherwise the found password
                    # may never be printed). We also don't want pool to be garbage-collected when
                    # main() returns (it can cause confusing warnings), so keep a reference to it.
                    pool.close()
                    global _pool
                    _pool = pool
                passwords_tried += passwords_tried_last - 1  # just before the found password
                if progress:
                    progress.next_update = 0  # force a screen update
                    progress.update(passwords_tried)
                    print()  # move down to the line below the progress bar
                break
            passwords_tried += passwords_tried_last
            if progress:
                if args.dynamic_passwords_count:
                    progress.maxval = current_passwords_count.value
                    if passwords_counting_result.ready() and not passwords_counting_result.successful():
                        passwords_counting_result.get()
                progress.update(passwords_tried)
            if l_savestate and passwords_tried % est_passwords_per_5min == 0:
                do_autosave(args.skip + passwords_tried)
        else:  # if the for loop exits normally (without breaking)
            if pool: pool.close()
            if progress:
                if args.no_eta:
                    progress.maxval = passwords_tried
                else:
                    progress.widgets.pop()  # remove the ETA
                progress.finish()
            if pool: pool.join()  # if not found, waiting for processes to exit gracefully isn't a problem

    # Gracefully handle any exceptions, printing the count completed so far so that it can be
    # skipped if the user restarts the same run. If the exception was expected (Ctrl-C or some
    # other intentional shutdown, or an out-of-memory condition that can be handled), fall
    # through to the autosave, otherwise re-raise the exception.
    except BaseException as e:
        handled = handle_oom() if isinstance(e, MemoryError) and passwords_tried > 0 else False
        if not handled: print()  # move to the next line if handle_oom() hasn't already done so
        if pool: pool.close()

        print("Interrupted after finishing password #", args.skip + passwords_tried, file=sys.stderr)
        if sys.stdout.isatty() ^ sys.stderr.isatty():  # if they're different, print to both to be safe
            print("Interrupted after finishing password #", args.skip + passwords_tried)

        if not handled and not isinstance(e, KeyboardInterrupt): raise
        password_found = None  # neither False nor True -- unknown
    finally:
        if windows_handler_routine:
            SetConsoleCtrlHandler(windows_handler_routine, False)

    # Autosave the final state (for all non-error cases -- we're shutting down (e.g. Ctrl-C or a
    # reboot), the password was found, or the search was exhausted -- or for handled out-of-memory)
    if l_savestate:
        do_autosave(args.skip + passwords_tried)
        autosave_file.close()

    worker_out_queue.close()

    global searchfailedtext
    return (password_found, searchfailedtext if password_found is False else None)<|MERGE_RESOLUTION|>--- conflicted
+++ resolved
@@ -21,11 +21,7 @@
 # TODO: put everything in a class?
 # TODO: pythonize comments/documentation
 
-<<<<<<< HEAD
 __version__          =  "1.6.0-Cryptoguide"
-=======
-__version__          =  "1.5.1-2020-12-25-BTCRecover.cloud"
->>>>>>> b9abb07f
 __ordering_version__ = b"0.6.4"  # must be updated whenever password ordering changes
 disable_security_warnings = True
 
@@ -3094,13 +3090,6 @@
         parser_common.add_argument("--pause",       action="store_true", help="pause before exiting")
         parser_common.add_argument("--version","-v",action="store_true", help="show full version information and exit")
         parser_common.add_argument("--disablesecuritywarnings", "--dsw", action="store_true", help="Disable Security Warning Messages")
-        bip38_group = parser_common.add_argument_group("BIP-38 passwords")
-        bip38_group.add_argument("--bip38",       action="store_true",   help="search for a BIP-38 password instead of from a wallet")
-        bip38_group.add_argument("--enc-privkey", metavar="ENC-PRIVKEY", help="encrypted private key")
-<<<<<<< HEAD
-        parser_common.add_argument("--yoroi-master-password", metavar="Master_Password",   help="Search for the password to decrypt a Yoroi wallet master_password provided")
-=======
->>>>>>> b9abb07f
         bip39_group = parser_common.add_argument_group("BIP-39 passwords")
         bip39_group.add_argument("--bip39",      action="store_true",   help="search for a BIP-39 password instead of from a wallet")
         bip39_group.add_argument("--mpk",        metavar="XPUB",        help="the master public key")
@@ -3694,30 +3683,15 @@
         args.data_extract = True
 
     required_args = 0
-<<<<<<< HEAD
-    if args.wallet:                 required_args += 1
-    if args.data_extract:           required_args += 1
-    if args.data_extract_string:    required_args += 1
-    if args.bip39:                  required_args += 1
-    if args.yoroi_master_password:  required_args += 1
-    if args.listpass:               required_args += 1
-    if wallet:                      required_args += 1
-    if args.bip38:        required_args += 1
-    if required_args != 1 and (args.seedgenerator == False):
-        assert not wallet, 'custom wallet object not permitted with --wallet, --data-extract, --bip39, or --listpass'
-        error_exit("argument --wallet (or --data-extract, --bip38, --bip39, --yoroi-master-password, or --listpass, exactly one) is required")
-=======
     if args.wallet:       required_args += 1
     if args.data_extract: required_args += 1
     if args.data_extract_string: required_args += 1
-    if args.bip38:        required_args += 1
     if args.bip39:        required_args += 1
     if args.listpass:     required_args += 1
     if wallet:            required_args += 1
     if required_args != 1 and (args.seedgenerator == False):
         assert not wallet, 'custom wallet object not permitted with --wallet, --data-extract, --bip39, or --listpass'
-        error_exit("argument --wallet (or --data-extract, --bip38, --bip39, or --listpass, exactly one) is required")
->>>>>>> b9abb07f
+        error_exit("argument --wallet (or --data-extract, --bip39, or --listpass, exactly one) is required")
 
     # If specificed, use a custom wallet object instead of loading a wallet file or data-extract
     global loaded_wallet
